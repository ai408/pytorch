--- conflicted
+++ resolved
@@ -95,13 +95,9 @@
           strides == expected_allocs[i].strides &&
           device_type == expected_allocs[i].device_type &&
           dtype == expected_allocs[i].dtype &&
-<<<<<<< HEAD
-          successor == expected_successors[i])
-=======
           successor == expected_successors[i] &&
           node->output()->uses().size() == 1 &&
           node->output()->uses().front().user == node->next())
->>>>>>> 96e6f23b
           << "i: " << i << "\n"
           << size << ((size == expected_allocs[i].size) ? "==" : "!=")
           << expected_allocs[i].size << "\n"
@@ -117,7 +113,8 @@
           << dtype << ((dtype == expected_allocs[i].dtype) ? "==" : "!=")
           << expected_allocs[i].dtype << "\n"
           << successor << ((successor == expected_successors[i]) ? "==" : "!=")
-          << expected_successors[i] << "\n";
+          << expected_successors[i] << "\n"
+          << ss.str() << "\n";
       i++;
     }
   }
