--- conflicted
+++ resolved
@@ -34,15 +34,6 @@
     DynamicQuantModule,
     StaticQuantModule,
     FusedQuantModule,
-<<<<<<< HEAD
-)
-from quantization_ops import (
-    GeneralQuantModule,
-    DynamicQuantModule,
-    StaticQuantModule,
-    FusedQuantModule,
-=======
->>>>>>> ab270726
 )
 from sampling_ops import SamplingOpsModule
 from tensor_ops import (
@@ -129,12 +120,8 @@
 uncovered_ops = production_ops - covered_ops
 coverage = 100 * len(covered_ops) / len(production_ops)
 print(
-<<<<<<< HEAD
     f"\nGenerated {len(all_generated_ops)} ops and covered
     {len(covered_ops)}/{len(production_ops)} ({round(coverage, 2)}%) production ops. \n"
-=======
-    f"\nGenerated {len(all_generated_ops)} ops and covered {len(covered_ops)}/{len(production_ops)} ({round(coverage, 2)}%) production ops. \n"
->>>>>>> ab270726
 )
 with open(coverage_out_path, "w") as f:
     yaml.safe_dump(
