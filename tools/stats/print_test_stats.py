#!/usr/bin/env python3
# -*- coding: utf-8 -*-

import bz2
import datetime
import json
import math
import os
import re
import statistics
import subprocess
import time
from collections import defaultdict
from pathlib import Path
from typing import (Any, DefaultDict, Dict, Iterable, Iterator, List, Optional,
                    Set, Tuple, cast)
from xml.dom import minidom

from typing_extensions import TypedDict
from tools.stats.s3_stat_parser import (newify_case, get_S3_object_from_bucket, get_test_stats_summaries_for_job,
                                        Report, Status, Commit, HAVE_BOTO3, Version2Case, VersionedReport,
                                        Version1Report, Version2Report, ReportMetaMeta)
from tools.stats.scribe import send_to_scribe, rds_write, register_rds_schema, schema_from_sample


SimplerSuite = Dict[str, Version2Case]
SimplerFile = Dict[str, SimplerSuite]
SimplerReport = Dict[str, SimplerFile]


class Stat(TypedDict):
    center: float
    spread: Optional[float]


class CaseDiff(TypedDict):
    margin: str
    name: str
    was: Optional[Tuple[Stat, Status]]
    now: Optional[Version2Case]


class SuiteDiff(TypedDict):
    margin: str
    name: str
    was: Optional[Stat]
    now: Optional[float]
    cases: List[CaseDiff]


# TODO: consolidate this with the get_cases function from
# tools/stats/test_history.py

# Here we translate to a three-layer format (file -> suite -> case)
# rather than a two-layer format (suite -> case) because as mentioned in
# a comment in the body of this function, if we consolidate suites that
# share a name, there will be test case name collisions, and once we
# have those, there's no clean way to deal with it in the diffing logic.
# It's not great to have to add a dummy empty string for the filename
# for version 1 reports, but it's better than either losing cases that
# share a name (for version 2 reports) or using a list of cases rather
# than a dict.
def simplify(report: Report) -> SimplerReport:
    if 'format_version' not in report:  # version 1 implicitly
        v1report = cast(Version1Report, report)
        return {
            # we just don't have test filename information sadly, so we
            # just make one fake filename that is the empty string
            '': {
                suite_name: {
                    # This clobbers some cases that have duplicate names
                    # because in version 1, we would merge together all
                    # the suites with a given name (even if they came
                    # from different files), so there were actually
                    # situations in which two cases in the same suite
                    # shared a name (because they actually originally
                    # came from two suites that were then merged). It
                    # would probably be better to warn about the cases
                    # that we're silently discarding here, but since
                    # we're only uploading in the new format (where
                    # everything is also keyed by filename) going
                    # forward, it shouldn't matter too much.
                    case['name']: newify_case(case)
                    for case in suite['cases']
                }
                for suite_name, suite in v1report['suites'].items()
            }
        }
    else:
        v_report = cast(VersionedReport, report)
        version = v_report['format_version']
        if version == 2:
            v2report = cast(Version2Report, v_report)
            return {
                filename: {
                    suite_name: suite['cases']
                    for suite_name, suite in file_data['suites'].items()
                }
                for filename, file_data in v2report['files'].items()
            }
        else:
            raise RuntimeError(f'Unknown format version: {version}')


def plural(n: int) -> str:
    return '' if n == 1 else 's'


def get_base_commit(sha1: str) -> str:
<<<<<<< HEAD
    return subprocess.check_output(
        ["git", "merge-base", sha1, "origin/master"],
=======
    default_branch = os.environ.get('GIT_DEFAULT_BRANCH')
    # capture None and "" cases
    if not default_branch:
        default_branch = "master"

    default_remote = f"origin/{default_branch}"
    return subprocess.check_output(
        ["git", "merge-base", sha1, default_remote],
>>>>>>> 7c2103ad
        encoding="ascii",
    ).strip()


def display_stat(
    x: Stat,
    format: Tuple[Tuple[int, int], Tuple[int, int]],
) -> str:
    spread_len = format[1][0] + 1 + format[1][1]
    spread = x['spread']
    if spread is not None:
        spread_str = f' ± {spread:{spread_len}.{format[1][1]}f}s'
    else:
        spread_str = ' ' * (3 + spread_len + 1)
    mean_len = format[0][0] + 1 + format[0][1]
    return f'{x["center"]:{mean_len}.{format[0][1]}f}s{spread_str}'


def list_stat(l: List[float]) -> Stat:
    return {
        'center': statistics.mean(l),
        'spread': statistics.stdev(l) if len(l) > 1 else None
    }


def zero_stat() -> Stat:
    return {'center': 0, 'spread': None}


def recenter(was: Stat, now: float) -> Stat:
    return {'center': now - was['center'], 'spread': was['spread']}


def sum_normals(stats: Iterable[Stat]) -> Stat:
    """
    Returns a stat corresponding to the sum of the given stats.

    Assumes that the center and spread for each of the given stats are
    mean and stdev, respectively.
    """
    l = list(stats)
    spread: Optional[float]
    if any(stat['spread'] is not None for stat in l):
        spread = math.sqrt(sum((stat['spread'] or 0)**2 for stat in l))
    else:
        spread = None
    return {
        'center': sum(stat['center'] for stat in l),
        'spread': spread,
    }


def format_seconds(seconds: List[float]) -> str:
    if len(seconds) > 0:
        x = list_stat(seconds)
        return f'total time {display_stat(x, ((5, 2), (4, 2)))}'.strip()
    return ''


def show_ancestors(num_commits: int) -> str:
    return f'    | : ({num_commits} commit{plural(num_commits)})'


def unlines(lines: List[str]) -> str:
    return ''.join(f'{line}\n' for line in lines)


def matching_test_times(
    *,
    base_reports: Dict[Commit, List[SimplerReport]],
    filename: str,
    suite_name: str,
    case_name: str,
    status: Status,
) -> List[float]:
    times: List[float] = []
    for reports in base_reports.values():
        for report in reports:
            file_data = report.get(filename)
            if file_data:
                suite = file_data.get(suite_name)
                if suite:
                    case = suite.get(case_name)
                    if case:
                        t = case['seconds']
                        s = case['status']
                        if s == status:
                            times.append(t)
    return times


def analyze(
    *,
    head_report: SimplerReport,
    base_reports: Dict[Commit, List[SimplerReport]],
) -> List[SuiteDiff]:
    nonempty_shas = [sha for sha, reports in base_reports.items() if reports]
    # most recent master ancestor with at least one S3 report,
    # or empty list if there are none (will show all tests as added)
    base_report = base_reports[nonempty_shas[0]] if nonempty_shas else []

    # find all relevant suites (those in either base or head or both)
    all_reports = [head_report] + base_report
    all_suites: Set[Tuple[str, str]] = {
        (filename, suite_name)
        for r in all_reports
        for filename, file_data in r.items()
        for suite_name in file_data.keys()
    }

    removed_suites: List[SuiteDiff] = []
    modified_suites: List[SuiteDiff] = []
    added_suites: List[SuiteDiff] = []

    for filename, suite_name in sorted(all_suites):
        case_diffs: List[CaseDiff] = []
        head_suite = head_report.get(filename, {}).get(suite_name)
        base_cases: Dict[str, Status] = dict(sorted(set.intersection(*[
            {
                (n, case['status'])
                for n, case
                in report.get(filename, {}).get(suite_name, {}).items()
            }
            for report in base_report
        ] or [set()])))
        case_stats: Dict[str, Stat] = {}
        if head_suite:
            now = sum(case['seconds'] for case in head_suite.values())
            if any(
                filename in report and suite_name in report[filename]
                for report in base_report
            ):
                removed_cases: List[CaseDiff] = []
                for case_name, case_status in base_cases.items():
                    case_stats[case_name] = list_stat(matching_test_times(
                        base_reports=base_reports,
                        filename=filename,
                        suite_name=suite_name,
                        case_name=case_name,
                        status=case_status,
                    ))
                    if case_name not in head_suite:
                        removed_cases.append({
                            'margin': '-',
                            'name': case_name,
                            'was': (case_stats[case_name], case_status),
                            'now': None,
                        })
                modified_cases: List[CaseDiff] = []
                added_cases: List[CaseDiff] = []
                for head_case_name in sorted(head_suite):
                    head_case = head_suite[head_case_name]
                    if head_case_name in base_cases:
                        stat = case_stats[head_case_name]
                        base_status = base_cases[head_case_name]
                        if head_case['status'] != base_status:
                            modified_cases.append({
                                'margin': '!',
                                'name': head_case_name,
                                'was': (stat, base_status),
                                'now': head_case,
                            })
                    else:
                        added_cases.append({
                            'margin': '+',
                            'name': head_case_name,
                            'was': None,
                            'now': head_case,
                        })
                # there might be a bug calculating this stdev, not sure
                was = sum_normals(case_stats.values())
                case_diffs = removed_cases + modified_cases + added_cases
                if case_diffs:
                    modified_suites.append({
                        'margin': ' ',
                        'name': suite_name,
                        'was': was,
                        'now': now,
                        'cases': case_diffs,
                    })
            else:
                for head_case_name in sorted(head_suite):
                    head_case = head_suite[head_case_name]
                    case_diffs.append({
                        'margin': ' ',
                        'name': head_case_name,
                        'was': None,
                        'now': head_case,
                    })
                added_suites.append({
                    'margin': '+',
                    'name': suite_name,
                    'was': None,
                    'now': now,
                    'cases': case_diffs,
                })
        else:
            for case_name, case_status in base_cases.items():
                case_stats[case_name] = list_stat(matching_test_times(
                    base_reports=base_reports,
                    filename=filename,
                    suite_name=suite_name,
                    case_name=case_name,
                    status=case_status,
                ))
                case_diffs.append({
                    'margin': ' ',
                    'name': case_name,
                    'was': (case_stats[case_name], case_status),
                    'now': None,
                })
            removed_suites.append({
                'margin': '-',
                'name': suite_name,
                # there might be a bug calculating this stdev, not sure
                'was': sum_normals(case_stats.values()),
                'now': None,
                'cases': case_diffs,
            })

    return removed_suites + modified_suites + added_suites


def case_diff_lines(diff: CaseDiff) -> List[str]:
    lines = [f'def {diff["name"]}: ...']

    case_fmt = ((3, 3), (2, 3))

    was = diff['was']
    if was:
        was_line = f'    # was {display_stat(was[0], case_fmt)}'
        was_status = was[1]
        if was_status:
            was_line += f' ({was_status})'
        lines.append(was_line)

    now = diff['now']
    if now:
        now_stat: Stat = {'center': now['seconds'], 'spread': None}
        now_line = f'    # now {display_stat(now_stat, case_fmt)}'
        now_status = now['status']
        if now_status:
            now_line += f' ({now_status})'
        lines.append(now_line)

    return [''] + [f'{diff["margin"]} {l}' for l in lines]


def display_suite_diff(diff: SuiteDiff) -> str:
    lines = [f'class {diff["name"]}:']

    suite_fmt = ((4, 2), (3, 2))

    was = diff['was']
    if was:
        lines.append(f'    # was {display_stat(was, suite_fmt)}')

    now = diff['now']
    if now is not None:
        now_stat: Stat = {'center': now, 'spread': None}
        lines.append(f'    # now {display_stat(now_stat, suite_fmt)}')

    for case_diff in diff['cases']:
        lines.extend([f'  {l}' for l in case_diff_lines(case_diff)])

    return unlines([''] + [f'{diff["margin"]} {l}'.rstrip() for l in lines] + [''])


def anomalies(diffs: List[SuiteDiff]) -> str:
    return ''.join(map(display_suite_diff, diffs))


def graph(
    *,
    head_sha: Commit,
    head_seconds: float,
    base_seconds: Dict[Commit, List[float]],
    on_master: bool,
    ancestry_path: int = 0,
    other_ancestors: int = 0,
) -> str:
    lines = [
        'Commit graph (base is most recent master ancestor with at least one S3 report):',
        '',
        '    : (master)',
        '    |',
    ]

    head_time_str = f'           {format_seconds([head_seconds])}'
    if on_master:
        lines.append(f'    * {head_sha[:10]} (HEAD)   {head_time_str}')
    else:
        lines.append(f'    | * {head_sha[:10]} (HEAD) {head_time_str}')

        if ancestry_path > 0:
            lines += [
                '    | |',
                show_ancestors(ancestry_path),
            ]

        if other_ancestors > 0:
            lines += [
                '    |/|',
                show_ancestors(other_ancestors),
                '    |',
            ]
        else:
            lines.append('    |/')

    is_first = True
    for sha, seconds in base_seconds.items():
        num_runs = len(seconds)
        prefix = str(num_runs).rjust(3)
        base = '(base)' if is_first and num_runs > 0 else '      '
        if num_runs > 0:
            is_first = False
        t = format_seconds(seconds)
        p = plural(num_runs)
        if t:
            p = f'{p}, '.ljust(3)
        lines.append(f'    * {sha[:10]} {base} {prefix} report{p}{t}')

    lines.extend(['    |', '    :'])

    return unlines(lines)


def case_delta(case: CaseDiff) -> Stat:
    was = case['was']
    now = case['now']
    return recenter(
        was[0] if was else zero_stat(),
        now['seconds'] if now else 0,
    )


def display_final_stat(stat: Stat) -> str:
    center = stat['center']
    spread = stat['spread']
    displayed = display_stat(
        {'center': abs(center), 'spread': spread},
        ((4, 2), (3, 2)),
    )
    if center < 0:
        sign = '-'
    elif center > 0:
        sign = '+'
    else:
        sign = ' '
    return f'{sign}{displayed}'.rstrip()


def summary_line(message: str, d: DefaultDict[str, List[CaseDiff]]) -> str:
    all_cases = [c for cs in d.values() for c in cs]
    tests = len(all_cases)
    suites = len(d)
    sp = f'{plural(suites)})'.ljust(2)
    tp = f'{plural(tests)},'.ljust(2)
    # there might be a bug calculating this stdev, not sure
    stat = sum_normals(case_delta(c) for c in all_cases)
    return ''.join([
        f'{message} (across {suites:>4} suite{sp}',
        f'{tests:>6} test{tp}',
        f' totaling {display_final_stat(stat)}',
    ])


def summary(analysis: List[SuiteDiff]) -> str:
    removed_tests: DefaultDict[str, List[CaseDiff]] = defaultdict(list)
    modified_tests: DefaultDict[str, List[CaseDiff]] = defaultdict(list)
    added_tests: DefaultDict[str, List[CaseDiff]] = defaultdict(list)

    for diff in analysis:
        # the use of 'margin' here is not the most elegant
        name = diff['name']
        margin = diff['margin']
        cases = diff['cases']
        if margin == '-':
            removed_tests[name] += cases
        elif margin == '+':
            added_tests[name] += cases
        else:
            removed = list(filter(lambda c: c['margin'] == '-', cases))
            added = list(filter(lambda c: c['margin'] == '+', cases))
            modified = list(filter(lambda c: c['margin'] == '!', cases))
            if removed:
                removed_tests[name] += removed
            if added:
                added_tests[name] += added
            if modified:
                modified_tests[name] += modified

    return unlines([
        summary_line('Removed ', removed_tests),
        summary_line('Modified', modified_tests),
        summary_line('Added   ', added_tests),
    ])


def regression_info(
    *,
    head_sha: Commit,
    head_report: Report,
    base_reports: Dict[Commit, List[Report]],
    job_name: str,
    on_master: bool,
    ancestry_path: int,
    other_ancestors: int,
) -> str:
    """
    Return a human-readable report describing any test time regressions.

    The head_sha and head_report args give info about the current commit
    and its test times. Since Python dicts maintain insertion order
    (guaranteed as part of the language spec since 3.7), the
    base_reports argument must list the head's several most recent
    master commits, from newest to oldest (so the merge-base is
    list(base_reports)[0]).
    """
    simpler_head = simplify(head_report)
    simpler_base: Dict[Commit, List[SimplerReport]] = {}
    for commit, reports in base_reports.items():
        simpler_base[commit] = [simplify(r) for r in reports]
    analysis = analyze(
        head_report=simpler_head,
        base_reports=simpler_base,
    )

    return '\n'.join([
        unlines([
            '----- Historic stats comparison result ------',
            '',
            f'    job: {job_name}',
            f'    commit: {head_sha}',
        ]),

        # don't print anomalies, because sometimes due to sharding, the
        # output from this would be very long and obscure better signal

        # anomalies(analysis),

        graph(
            head_sha=head_sha,
            head_seconds=head_report['total_seconds'],
            base_seconds={
                c: [r['total_seconds'] for r in rs]
                for c, rs in base_reports.items()
            },
            on_master=on_master,
            ancestry_path=ancestry_path,
            other_ancestors=other_ancestors,
        ),
        summary(analysis),
    ])


class TestCase:
    def __init__(self, dom: Any) -> None:
        self.class_name = str(dom.attributes['classname'].value)
        self.name = str(dom.attributes['name'].value)
        self.time = float(dom.attributes['time'].value)
        error_elements = dom.getElementsByTagName('error')
        # DISCLAIMER: unexpected successes and expected failures are currently not reported in assemble_s3_object
        self.expected_failure = False
        self.skipped = False
        self.errored = False
        self.unexpected_success = False
        if len(error_elements) > 0:
            # We are only expecting 1 element here
            error_element = error_elements[0]
            self.unexpected_success = (error_element.hasAttribute('type') and
                                       error_element.attributes['type'].value == 'UnexpectedSuccess')
            self.errored = not self.unexpected_success
        skipped_elements = dom.getElementsByTagName('skipped')
        if len(skipped_elements) > 0:
            # We are only expecting 1 element here
            skipped_element = skipped_elements[0]
            self.expected_failure = (skipped_element.hasAttribute('type') and
                                     skipped_element.attributes['type'].value == 'XFAIL')
            self.skipped = not self.expected_failure
        self.failed = len(dom.getElementsByTagName('failure')) > 0

    def __repr__(self) -> str:
        return self.__str__()

    def __str__(self) -> str:
        return f'[TestCase name: {self.name} | class_name: {self.class_name} | time: {self.time} | ' \
            f'expected_failure: {self.expected_failure} | skipped: {self.skipped} | errored: {self.errored} | ' \
            f'unexpected_success: {self.unexpected_success} | failed: {self.failed}]'

class TestSuite:
    def __init__(self, name: str) -> None:
        self.name = name
        self.test_cases: Dict[str, TestCase] = dict()
        self.failed_count = 0
        self.skipped_count = 0
        self.errored_count = 0
        self.total_time = 0.0
        # The below are currently not included in test reports
        self.unexpected_success_count = 0
        self.expected_failure_count = 0

    def __repr__(self) -> str:
        rc = f'{self.name} run_time: {self.total_time:.2f} tests: {len(self.test_cases)}'
        if self.skipped_count > 0:
            rc += f' skipped: {self.skipped_count}'
        return f'TestSuite({rc})'

    def append(self, test_case: TestCase) -> None:
        self.test_cases[test_case.name] = test_case
        self.total_time += test_case.time
        self.failed_count += 1 if test_case.failed else 0
        self.skipped_count += 1 if test_case.skipped else 0
        self.errored_count += 1 if test_case.errored else 0
        self.unexpected_success_count += 1 if test_case.unexpected_success else 0
        self.expected_failure_count += 1 if test_case.expected_failure else 0

    def update(self, test_case: TestCase) -> None:
        name = test_case.name
        assert name in self.test_cases, f'Error: attempting to replace nonexistent test case {name}'
        # Note that time for unexpected successes and expected failures are reported as 0s
        self.test_cases[name].time += test_case.time
        self.test_cases[name].failed |= test_case.failed
        self.test_cases[name].errored |= test_case.errored
        self.test_cases[name].skipped |= test_case.skipped
        self.test_cases[name].unexpected_success |= test_case.unexpected_success
        self.test_cases[name].expected_failure |= test_case.expected_failure


DuplicatedDict = Dict[str, Dict[str, List[TestCase]]]

class TestFile:
    def __init__(self, name: str) -> None:
        self.name = name
        self.total_time = 0.0
        self.test_suites: Dict[str, TestSuite] = dict()

    def append(self, test_case: TestCase, test_type: str, duplicated_tests_dict: DuplicatedDict) -> None:
        is_multi_test = self.name == 'test_cpp_extensions_aot' or \
            self.name == 'distributed/test_distributed_spawn' or \
            self.name == 'distributed/test_c10d_gloo' or \
            self.name == 'cpp'  # The caffe2 cpp tests spawn duplicate test cases as well.
        if is_multi_test:
            suite_name = test_case.class_name + '__' + test_type
        else:
            suite_name = test_case.class_name
        if suite_name not in self.test_suites:
            self.test_suites[suite_name] = TestSuite(suite_name)
        if test_case.name in self.test_suites[suite_name].test_cases:
            if is_multi_test:
                self.test_suites[suite_name].update(test_case)
                self.total_time += test_case.time
            else:
                # Gather up duplicated test cases
                if suite_name not in duplicated_tests_dict:
                    duplicated_tests_dict[suite_name] = dict()
                if test_case.name not in duplicated_tests_dict[suite_name]:
                    duplicated_tests_dict[suite_name][test_case.name] = [self.test_suites[suite_name].test_cases[test_case.name]]
                duplicated_tests_dict[suite_name][test_case.name].append(test_case)
        else:
            self.test_suites[suite_name].append(test_case)
            self.total_time += test_case.time


def parse_report(path: str) -> Iterator[TestCase]:
    try:
        dom = minidom.parse(path)
    except Exception as e:
        print(f"Error occurred when parsing {path}: {e}")
        return
    for test_case in dom.getElementsByTagName('testcase'):
        yield TestCase(test_case)


def get_recursive_files(folder: str, extension: str) -> Iterable[str]:
    """
    Get recursive list of files with given extension even.

    Use it instead of glob(os.path.join(folder, '**', f'*{extension}'))
    if folder/file names can start with `.`, which makes it hidden on Unix platforms
    """
    assert extension.startswith(".")
    for root, _, files in os.walk(folder):
        for fname in files:
            if os.path.splitext(fname)[1] == extension:
                yield os.path.join(root, fname)


def parse_reports(folder: str) -> Tuple[Dict[str, TestFile], Dict[str, DuplicatedDict]]:
    tests_by_file = dict()
    duplicated_tests_by_file : Dict[str, DuplicatedDict] = dict()
    for report in get_recursive_files(folder, ".xml"):
        report_path = Path(report)
        # basename of the directory of test-report is the test filename
        test_filename = re.sub(r'\.', '/', report_path.parent.name)
        # test type is the parent directory (only applies to dist-*)
        # See: CUSTOM_HANDLERS in test/run_test.py
        test_type = report_path.parent.parent.name
        if test_filename not in duplicated_tests_by_file:
            duplicated_tests_by_file[test_filename] = dict()
        if test_filename not in tests_by_file:
            tests_by_file[test_filename] = TestFile(test_filename)
        for test_case in parse_report(report):
            tests_by_file[test_filename].append(test_case, test_type, duplicated_tests_by_file[test_filename])
    return tests_by_file, duplicated_tests_by_file


def process_intentional_test_runs(runs: List[TestCase]) -> Tuple[int, int]:
    num_fail = 0
    num_expected_fail = 0
    num_pass = 0
    num_unexpected_success = 0
    num_errored = 0
    num_skipped = 0
    for test_run in runs:
        if test_run.failed:
            num_fail += 1
        elif test_run.expected_failure:
            num_expected_fail += 1
        elif test_run.unexpected_success:
            num_unexpected_success += 1
        elif test_run.errored:
            num_errored += 1
        elif test_run.skipped:
            num_skipped += 1
        else:
            num_pass += 1

    REPEAT_TEST_FOR_TYPES_TESTS = [
        "test_data_parallel_module",
        "test_data_parallel_module_kwargs_only",
        "test_data_parallel_module_kwargs_only_empty_list",
        "test_data_parallel_module_kwargs_only_empty_dict",
        "test_data_parallel_module_kwargs_only_empty_tuple"
    ]

    # Do not run checks for tests that use repeat_test_for_types decorator as they do not go well with our retry
    # functionality. Once issue https://github.com/pytorch/pytorch/issues/69865 is fixed, we should remove the exception
    if not any([x in test_run.name for x in REPEAT_TEST_FOR_TYPES_TESTS]):
        err_msg = f'Warning: unintentional test case duplicates found for {test_run.name} in suite {test_run.class_name}.'
        report_only = os.getenv('PYTORCH_OVERRIDE_FLAKY_SIGNAL') != '1'
        if report_only and num_fail + num_errored + num_unexpected_success < 1 or not report_only and num_expected_fail < 1:
            raise RuntimeWarning(f'{err_msg} Intentional reruns are only triggered when the first run fails or errors, but'
                                 ' we found no failures nor errors.')
        if num_unexpected_success + num_expected_fail < 1:
            raise RuntimeWarning(f'{err_msg} Intentional reruns should raise at least one unexpected success or expected '
                                 'failure, but none have been found.')
        if report_only and num_pass != num_unexpected_success:
            raise RuntimeWarning(f'{err_msg} Every success in an intentional rerun is shadowed by one unexpected success.'
                                 f'However, successes = {num_pass} and unexpected successes = {num_unexpected_success}')
        if not report_only and num_pass > 1:
            raise RuntimeWarning(f'{err_msg} There should be at most 1 successful run in an intentional rerun that stops'
                                 f' at first success. The number of successful runs = {num_pass}')
        if num_skipped > 0:
            raise RuntimeWarning(f'{err_msg} No skips should occur in intentional reruns, but skips = {num_skipped}')
    return max(num_unexpected_success, num_pass), num_fail + num_expected_fail + num_errored


def assemble_flaky_test_stats(duplicated_tests_by_file: Dict[str, DuplicatedDict]) -> Any:
    flaky_tests = []
    workflow_id = os.environ.get("GITHUB_RUN_ID", os.environ.get("CIRCLE_WORKFLOW_ID", None))
    for file_name, suite_to_dict in duplicated_tests_by_file.items():
        for suite_name, testcase_to_runs in suite_to_dict.items():
            for testcase_name, list_of_runs in testcase_to_runs.items():
                num_green, num_red = process_intentional_test_runs(list_of_runs)
                if num_green > 0:   # Otherwise, it's likely just a failing test
                    flaky_tests.append({
                        "name": testcase_name,
                        "suite": suite_name,
                        "file": file_name,
                        "num_green": num_green,
                        "num_red": num_red,
                    })
    if len(flaky_tests) > 0:
        # write to RDS
        register_rds_schema("flaky_tests", schema_from_sample(flaky_tests[0]))
        rds_write("flaky_tests", flaky_tests, only_on_master=False)

        # write to S3 to go to Rockset as well
        import uuid
        for flaky_test in flaky_tests:
            flaky_test["job_id"] = os.environ["GHA_WORKFLOW_JOB_ID"]
            flaky_test["workflow_id"] = workflow_id
            key = f"flaky_tests/{workflow_id}/{uuid.uuid4()}.json"
            obj = get_S3_object_from_bucket("ossci-raw-job-status", key)
            obj.put(Body=json.dumps(flaky_test), ContentType="application/json")


def build_info() -> ReportMetaMeta:
    return {
        "build_pr": os.environ.get("PR_NUMBER", os.environ.get("CIRCLE_PR_NUMBER", "")),
        "build_tag": os.environ.get("TAG", os.environ.get("CIRCLE_TAG", "")),
        "build_sha1": os.environ.get("SHA1", os.environ.get("CIRCLE_SHA1", "")),
        "build_base_commit": get_base_commit(os.environ.get("SHA1", os.environ.get("CIRCLE_SHA1", "HEAD"))),
        "build_branch": os.environ.get("BRANCH", os.environ.get("CIRCLE_BRANCH", "")),
        "build_job": os.environ.get("JOB_BASE_NAME", os.environ.get("CIRCLE_JOB", "")),
        "build_workflow_id": os.environ.get("WORKFLOW_ID", os.environ.get("CIRCLE_WORKFLOW_ID", "")),
        "build_start_time_epoch": str(int(os.path.getmtime(os.path.realpath(__file__)))),
    }


def build_message(
    test_file: TestFile,
    test_suite: TestSuite,
    test_case: TestCase,
    meta_info: ReportMetaMeta
) -> Dict[str, Dict[str, Any]]:
    return {
        "normal": {
            **meta_info,
            "test_filename": test_file.name,
            "test_suite_name": test_suite.name,
            "test_case_name": test_case.name,
        },
        "int": {
            "time": int(time.time()),
            "test_total_count": 1,
            "test_total_time": int(test_case.time * 1000),
            "test_failed_count": 1 if test_case.failed > 0 else 0,
            "test_skipped_count": 1 if test_case.skipped > 0 else 0,
            "test_errored_count": 1 if test_case.errored > 0 else 0,
        },
    }


def send_report_to_scribe(reports: Dict[str, TestFile]) -> None:
    meta_info = build_info()
    logs = json.dumps(
        [
            {
                "category": "perfpipe_pytorch_test_times",
                "message": json.dumps(build_message(test_file, test_suite, test_case, meta_info)),
                "line_escape": False,
            }
            for test_file in reports.values()
            for test_suite in test_file.test_suites.values()
            for test_case in test_suite.test_cases.values()
        ]
    )
    # no need to print send result as exceptions will be captured and print later.
    send_to_scribe(logs)


def assemble_s3_object(
    reports: Dict[str, TestFile],
    *,
    total_seconds: float,
) -> Version2Report:
    return {
        **build_info(),  # type: ignore[misc]
        'total_seconds': total_seconds,
        'format_version': 2,
        'files': {
            name: {
                'total_seconds': test_file.total_time,
                'suites': {
                    name: {
                        'total_seconds': suite.total_time,
                        'cases': {
                            name: {
                                'seconds': case.time,
                                'status': 'errored' if case.errored else
                                          'failed' if case.failed else
                                          'skipped' if case.skipped else None
                            }
                            for name, case in suite.test_cases.items()
                        },
                    }
                    for name, suite in test_file.test_suites.items()
                }
            }
            for name, test_file in reports.items()
        }
    }


def send_report_to_s3(head_report: Version2Report) -> None:
    job = os.getenv('JOB_BASE_NAME', os.environ.get('CIRCLE_JOB'))
    sha1 = os.environ.get('SHA1', os.environ.get('CIRCLE_SHA1', ''))
    now = datetime.datetime.utcnow().isoformat()

    # SHARD_NUMBER and TEST_CONFIG are specific to GHA, as these details would be included in CIRCLE_JOB already
    shard = os.environ.get('SHARD_NUMBER', '')
    test_config = os.environ.get('TEST_CONFIG')

    job_report_dirname = f'{job}{f"-{test_config}" if test_config is not None else ""}{shard}'
    key = f'test_time/{sha1}/{job_report_dirname}/{now}Z.json.bz2'  # Z meaning UTC
    obj = get_S3_object_from_bucket('ossci-metrics', key)
    # use bz2 because the results are smaller than gzip, and the
    # compression time penalty we pay is only about half a second for
    # input files of a few megabytes in size like these JSON files, and
    # because for some reason zlib doesn't seem to play nice with the
    # gunzip command whereas Python's bz2 does work with bzip2
    obj.put(Body=bz2.compress(json.dumps(head_report).encode()))


def upload_failures_to_rds(reports: Dict[str, TestFile]) -> None:
    """
    We have 40k+ tests, so saving every test for every commit is not very
    feasible for PyTorch. Most of these are things we don't care about anyways,
    so this code filters out failures and saves only those to the DB.
    """
    # Gather all failures across the entire report
    failures = []
    for file in reports.values():
        for suite in file.test_suites.values():
            for case in suite.test_cases.values():
                if case.errored or case.failed:
                    failures.append({
                        "name": case.name,
                        "suite": suite.name,
                        "file": file.name,
                        "status": "failure" if case.failed else "error"
                    })

    if len(failures) > 0:
        register_rds_schema("test_failures", schema_from_sample(failures[0]))
        rds_write("test_failures", failures, only_on_master=False)


def print_regressions(head_report: Report, *, num_prev_commits: int) -> None:
    sha1 = os.environ.get("SHA1", os.environ.get("CIRCLE_SHA1", "HEAD"))

    base = get_base_commit(sha1)

    count_spec = f"{base}..{sha1}"
    intermediate_commits = int(subprocess.check_output(
        ["git", "rev-list", "--count", count_spec],
        encoding="ascii"
    ))
    ancestry_path = int(subprocess.check_output(
        ["git", "rev-list", "--ancestry-path", "--count", count_spec],
        encoding="ascii",
    ))

    # if current commit is already on master, we need to exclude it from
    # this history; otherwise we include the merge-base
    commits = subprocess.check_output(
        ["git", "rev-list", f"--max-count={num_prev_commits+1}", base],
        encoding="ascii",
    ).splitlines()
    on_master = False
    if base == sha1:
        on_master = True
        commits = commits[1:]
    else:
        commits = commits[:-1]

    job = os.environ.get("JOB_BASE_NAME", "")
    objects: Dict[Commit, List[Report]] = defaultdict(list)

    for commit in commits:
        objects[commit]
        summaries = get_test_stats_summaries_for_job(sha=commit, job_prefix=job)
        for _, summary in summaries.items():
            objects[commit].extend(summary)

    print()
    print(regression_info(
        head_sha=sha1,
        head_report=head_report,
        base_reports=objects,
        job_name=job,
        on_master=on_master,
        ancestry_path=ancestry_path - 1,
        other_ancestors=intermediate_commits - ancestry_path,
    ), end="")


def positive_integer(value: str) -> float:
    parsed = int(value)
    if parsed < 1:
        raise argparse.ArgumentTypeError(f"{value} is not a natural number")
    return parsed


def positive_float(value: str) -> float:
    parsed = float(value)
    if parsed <= 0.0:
        raise argparse.ArgumentTypeError(f"{value} is not a positive rational number")
    return parsed


def reports_has_no_tests(reports: Dict[str, TestFile]) -> bool:
    for test_file in reports.values():
        for test_suite in test_file.test_suites.values():
            if len(test_suite.test_cases) > 0:
                return False
    return True


if __name__ == '__main__':
    import argparse
    import sys
    parser = argparse.ArgumentParser(
        "Print statistics from test XML output.",
        formatter_class=argparse.ArgumentDefaultsHelpFormatter,
    )
    parser.add_argument(
        "--longest-of-class",
        type=positive_integer,
        default=3,
        metavar="N",
        help="how many longest tests to show for each class",
    )
    parser.add_argument(
        "--class-print-threshold",
        type=positive_float,
        default=1.0,
        metavar="N",
        help="Minimal total time to warrant class report",
    )
    parser.add_argument(
        "--longest-of-run",
        type=positive_integer,
        default=10,
        metavar="N",
        help="how many longest tests to show from the entire run",
    )
    if HAVE_BOTO3:
        parser.add_argument(
            "--upload-to-s3",
            action="store_true",
            help="upload test time to S3 bucket",
        )
        parser.add_argument(
            "--compare-with-s3",
            action="store_true",
            help="download test times for base commits and compare",
        )
    parser.add_argument(
        "--num-prev-commits",
        type=positive_integer,
        default=10,
        metavar="N",
        help="how many previous commits to compare test times with",
    )
    parser.add_argument(
        "--use-json",
        metavar="FILE.json",
        help="compare S3 with JSON file, instead of the test report folder",
    )
    parser.add_argument(
        "folder",
        help="test report folder",
    )
    args = parser.parse_args()

    reports_by_file, duplicated_tests_by_file = parse_reports(args.folder)
    assemble_flaky_test_stats(duplicated_tests_by_file)

    upload_failures_to_rds(reports_by_file)
    if reports_has_no_tests(reports_by_file):
        print(f"No tests in reports found in {args.folder}")
        sys.exit(0)

    try:
        send_report_to_scribe(reports_by_file)
    except Exception as e:
        print(f"ERROR ENCOUNTERED WHEN UPLOADING TO SCRIBE: {e}")

    total_time = 0.0
    for filename, test_filename in reports_by_file.items():
        for suite_name, test_suite in test_filename.test_suites.items():
            total_time += test_suite.total_time

    obj = assemble_s3_object(reports_by_file, total_seconds=total_time)

    if args.upload_to_s3:
        try:
            send_report_to_s3(obj)
        except Exception as e:
            print(f"ERROR ENCOUNTERED WHEN UPLOADING TO S3: {e}")

    if args.compare_with_s3:
        head_json = obj
        if args.use_json:
            head_json = json.loads(Path(args.use_json).read_text())
        try:
            print_regressions(head_json, num_prev_commits=args.num_prev_commits)
        except Exception as e:
            print(f"ERROR ENCOUNTERED WHEN COMPARING AGAINST S3: {e}")<|MERGE_RESOLUTION|>--- conflicted
+++ resolved
@@ -107,10 +107,6 @@
 
 
 def get_base_commit(sha1: str) -> str:
-<<<<<<< HEAD
-    return subprocess.check_output(
-        ["git", "merge-base", sha1, "origin/master"],
-=======
     default_branch = os.environ.get('GIT_DEFAULT_BRANCH')
     # capture None and "" cases
     if not default_branch:
@@ -119,7 +115,6 @@
     default_remote = f"origin/{default_branch}"
     return subprocess.check_output(
         ["git", "merge-base", sha1, default_remote],
->>>>>>> 7c2103ad
         encoding="ascii",
     ).strip()
 
@@ -217,7 +212,7 @@
     base_reports: Dict[Commit, List[SimplerReport]],
 ) -> List[SuiteDiff]:
     nonempty_shas = [sha for sha, reports in base_reports.items() if reports]
-    # most recent master ancestor with at least one S3 report,
+    # most recent main ancestor with at least one S3 report,
     # or empty list if there are none (will show all tests as added)
     base_report = base_reports[nonempty_shas[0]] if nonempty_shas else []
 
@@ -536,7 +531,7 @@
     and its test times. Since Python dicts maintain insertion order
     (guaranteed as part of the language spec since 3.7), the
     base_reports argument must list the head's several most recent
-    master commits, from newest to oldest (so the merge-base is
+    main commits, from newest to oldest (so the merge-base is
     list(base_reports)[0]).
     """
     simpler_head = simplify(head_report)
@@ -955,7 +950,7 @@
         encoding="ascii",
     ))
 
-    # if current commit is already on master, we need to exclude it from
+    # if current commit is already on main, we need to exclude it from
     # this history; otherwise we include the merge-base
     commits = subprocess.check_output(
         ["git", "rev-list", f"--max-count={num_prev_commits+1}", base],
