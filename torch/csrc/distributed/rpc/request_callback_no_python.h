#pragma once

#include <torch/csrc/distributed/rpc/message.h>
#include <torch/csrc/distributed/rpc/request_callback.h>
#include <torch/csrc/distributed/rpc/rpc_command_base.h>
#include <torch/csrc/distributed/rpc/rref_impl.h>
#include <torch/csrc/distributed/rpc/script_call.h>
#include <torch/csrc/distributed/rpc/script_remote_call.h>

namespace torch {
namespace distributed {
namespace rpc {

// RequestCallback implementation with no Python dependencies.
class TORCH_API RequestCallbackNoPython : public RequestCallback {
 public:
<<<<<<< HEAD
  std::shared_ptr<JitFuture> processMessage(
=======
  c10::intrusive_ptr<JitFuture> processMessage(
>>>>>>> 078fadaa
      Message& request,
      std::shared_ptr<LazyStreamContext> ctx) const override;

 protected:
  virtual std::unique_ptr<RpcCommandBase> deserializePythonRpcCommand(
      std::unique_ptr<RpcCommandBase> rpc,
      const MessageType& messageType) const;

  virtual void processScriptCall(
      RpcCommandBase& rpc,
      const std::function<void(Message)>& markComplete,
      const int64_t messageId,
      const c10::intrusive_ptr<JitFuture>& responseFuture) const;

  bool processScriptCallOp(
      ScriptCall& scriptCall,
      const std::function<void(Message)>& markComplete,
      std::vector<at::IValue>& stack) const;

  virtual void processPythonCall(
      RpcCommandBase& rpc,
      const std::function<void(Message)>& markComplete,
      const int64_t messageId,
      const c10::intrusive_ptr<JitFuture>& responseFuture) const;

  virtual TypePtr getScriptRemoteCallType(
      ScriptRemoteCall& scriptRemoteCall) const;

  virtual void processScriptRemoteCall(
      ScriptRemoteCall& scriptRemoteCall,
      const std::function<void(void)>& postProcessing,
      std::vector<at::IValue>& stack,
      const c10::intrusive_ptr<OwnerRRef>& ownerRRef) const;

  void processBaseScriptRemoteCall(
      RpcCommandBase& rpc,
      const std::function<void(Message)>& markComplete,
      const int64_t messageId,
      const c10::intrusive_ptr<JitFuture>& responseFuture) const;

  bool processScriptRemoteCallOp(
      ScriptRemoteCall& scriptRemoteCall,
      const std::function<void(void)>& postProcessing,
      std::vector<at::IValue>& stack,
      const c10::intrusive_ptr<OwnerRRef>& ownerRRef) const;

  virtual void processPythonRemoteCall(
      RpcCommandBase& rpc,
      const std::function<void(Message)>& markComplete,
      const int64_t messageId,
<<<<<<< HEAD
      const std::shared_ptr<JitFuture>& responseFuture,
=======
      const c10::intrusive_ptr<JitFuture>& responseFuture,
>>>>>>> 078fadaa
      std::shared_ptr<LazyStreamContext> ctx) const;

  void processScriptRRefFetchCall(
      RpcCommandBase& rpc,
      const std::function<void(Message)>& markComplete,
      const int64_t messageId,
      const c10::intrusive_ptr<JitFuture>& responseFuture) const;

  virtual void processPythonRRefFetchCall(
      RpcCommandBase& rpc,
      const int64_t messageId,
<<<<<<< HEAD
      const std::shared_ptr<JitFuture>& responseFuture,
=======
      const c10::intrusive_ptr<JitFuture>& responseFuture,
>>>>>>> 078fadaa
      std::shared_ptr<LazyStreamContext> ctx) const;

  void processRRefUserDelete(
      RpcCommandBase& rpc,
      const std::function<void(Message)>& markComplete) const;

  void processRRefChildAccept(
      RpcCommandBase& rpc,
      const std::function<void(Message)>& markComplete) const;

  void processRRefForkRequest(
      RpcCommandBase& rpc,
      const std::function<void(Message)>& markComplete) const;

  void processForwardAutogradReq(
      RpcCommandBase& rpc,
      const int64_t messageId,
<<<<<<< HEAD
      const std::shared_ptr<JitFuture>& responseFuture,
=======
      const c10::intrusive_ptr<JitFuture>& responseFuture,
>>>>>>> 078fadaa
      std::shared_ptr<LazyStreamContext> ctx) const;

  void processBackwardAutogradReq(
      RpcCommandBase& rpc,
      const int64_t messageId,
      const c10::intrusive_ptr<JitFuture>& responseFuture) const;

  void processCleanupAutogradContextReq(
      RpcCommandBase& rpc,
      const std::function<void(Message)>& markComplete) const;

  void processRunWithProfilingReq(
      RpcCommandBase& rpc,
      const int64_t messageId,
      const c10::intrusive_ptr<JitFuture>& responseFuture) const;

  virtual void handleRRefDelete(c10::intrusive_ptr<RRef>& rref) const;

  void processRpc(
      RpcCommandBase& rpc,
      const MessageType& messageType,
      const int64_t messageId,
<<<<<<< HEAD
      const std::shared_ptr<JitFuture>& responseFuture,
=======
      const c10::intrusive_ptr<JitFuture>& responseFuture,
>>>>>>> 078fadaa
      std::shared_ptr<LazyStreamContext> ctx) const;

  virtual void processRpcWithErrors(
      RpcCommandBase& rpc,
      const MessageType& messageType,
      const int64_t messageId,
<<<<<<< HEAD
      const std::shared_ptr<JitFuture>& responseFuture,
=======
      const c10::intrusive_ptr<JitFuture>& responseFuture,
>>>>>>> 078fadaa
      std::shared_ptr<LazyStreamContext> ctx) const;

  IValue handleError(
      const std::exception& e,
      const MessageType messageType,
      int64_t messageId) const;

  virtual bool cudaAvailable() const;

  virtual void processRRefBackward(
      RpcCommandBase& rpc,
      const int64_t messageId,
      const c10::intrusive_ptr<JitFuture>& responseFuture) const;
};

} // namespace rpc
} // namespace distributed
} // namespace torch<|MERGE_RESOLUTION|>--- conflicted
+++ resolved
@@ -14,11 +14,7 @@
 // RequestCallback implementation with no Python dependencies.
 class TORCH_API RequestCallbackNoPython : public RequestCallback {
  public:
-<<<<<<< HEAD
-  std::shared_ptr<JitFuture> processMessage(
-=======
   c10::intrusive_ptr<JitFuture> processMessage(
->>>>>>> 078fadaa
       Message& request,
       std::shared_ptr<LazyStreamContext> ctx) const override;
 
@@ -69,11 +65,7 @@
       RpcCommandBase& rpc,
       const std::function<void(Message)>& markComplete,
       const int64_t messageId,
-<<<<<<< HEAD
-      const std::shared_ptr<JitFuture>& responseFuture,
-=======
       const c10::intrusive_ptr<JitFuture>& responseFuture,
->>>>>>> 078fadaa
       std::shared_ptr<LazyStreamContext> ctx) const;
 
   void processScriptRRefFetchCall(
@@ -85,11 +77,7 @@
   virtual void processPythonRRefFetchCall(
       RpcCommandBase& rpc,
       const int64_t messageId,
-<<<<<<< HEAD
-      const std::shared_ptr<JitFuture>& responseFuture,
-=======
       const c10::intrusive_ptr<JitFuture>& responseFuture,
->>>>>>> 078fadaa
       std::shared_ptr<LazyStreamContext> ctx) const;
 
   void processRRefUserDelete(
@@ -107,11 +95,7 @@
   void processForwardAutogradReq(
       RpcCommandBase& rpc,
       const int64_t messageId,
-<<<<<<< HEAD
-      const std::shared_ptr<JitFuture>& responseFuture,
-=======
       const c10::intrusive_ptr<JitFuture>& responseFuture,
->>>>>>> 078fadaa
       std::shared_ptr<LazyStreamContext> ctx) const;
 
   void processBackwardAutogradReq(
@@ -134,22 +118,14 @@
       RpcCommandBase& rpc,
       const MessageType& messageType,
       const int64_t messageId,
-<<<<<<< HEAD
-      const std::shared_ptr<JitFuture>& responseFuture,
-=======
       const c10::intrusive_ptr<JitFuture>& responseFuture,
->>>>>>> 078fadaa
       std::shared_ptr<LazyStreamContext> ctx) const;
 
   virtual void processRpcWithErrors(
       RpcCommandBase& rpc,
       const MessageType& messageType,
       const int64_t messageId,
-<<<<<<< HEAD
-      const std::shared_ptr<JitFuture>& responseFuture,
-=======
       const c10::intrusive_ptr<JitFuture>& responseFuture,
->>>>>>> 078fadaa
       std::shared_ptr<LazyStreamContext> ctx) const;
 
   IValue handleError(
