--- conflicted
+++ resolved
@@ -270,11 +270,7 @@
     const WorkerInfo& to,
     Message&& message,
     const float rpcTimeoutSeconds,
-<<<<<<< HEAD
-    const std::unordered_map<c10::DeviceIndex, c10::DeviceIndex>& deviceMap) {
-=======
     const std::unordered_map<c10::Device, c10::Device>& /* unused */) {
->>>>>>> 98fcdb80
   // Throw if we previously encountered an exception in ::listenLoop.
   {
     std::unique_lock<std::mutex> guard(listenLoopExceptionMutex_);
