--- conflicted
+++ resolved
@@ -161,7 +161,15 @@
             }
             return shapeComputeGraphForSchema(n->schema());
           })
-<<<<<<< HEAD
+      .def(
+          "_jit_decomposition_graph_for_node",
+          [](Node* n) -> c10::optional<std::shared_ptr<Graph>> {
+            if (!n->maybeSchema()) {
+              return c10::nullopt;
+            }
+            return DecompositionGraphForSchema(n->schema());
+          })
+      .def("_jit_pass_run_decompositions", RunDecompositions)
       // using Node* here instead of Schema because looking up the schema
       // and passing it in from Python will have a different pointer than the
       // schema that is globally used for caching
@@ -175,17 +183,6 @@
               TORCH_INTERNAL_ASSERT(false, "Expected schema", n);
             }
           })
-=======
-      .def(
-          "_jit_decomposition_graph_for_node",
-          [](Node* n) -> c10::optional<std::shared_ptr<Graph>> {
-            if (!n->maybeSchema()) {
-              return c10::nullopt;
-            }
-            return DecompositionGraphForSchema(n->schema());
-          })
-      .def("_jit_pass_run_decompositions", RunDecompositions)
->>>>>>> 1dd9a79e
       .def("_jit_pass_propagate_shapes_on_graph", PropagateShapesOnGraph)
       .def(
           "_jit_pass_propagate_shapes_on_graph_and_build_compute",
