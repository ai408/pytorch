#include <ATen/core/dynamic_type.h>
#include <torch/csrc/jit/mobile/function.h>
#include <torch/csrc/jit/mobile/interpreter.h>
#include <torch/csrc/jit/mobile/parse_bytecode.h>
#include <torch/csrc/jit/mobile/parse_operators.h>
#include <torch/csrc/jit/mobile/prim_ops_registery.h>
#include <torch/csrc/jit/runtime/instruction.h>
#include <torch/csrc/jit/runtime/operator.h>

namespace torch {
namespace jit {

char const* toString(OpCode op);
namespace mobile {
Function::Function(c10::QualifiedName name) : name_(std::move(name)) {}

Function::Function(
    c10::QualifiedName name,
    Code code,
    at::optional<c10::FunctionSchema> schema)
    : name_(std::move(name)),
      code_(std::move(code)),
      schema_(std::move(schema)) {}

const c10::QualifiedName& Function::qualname() const {
  return name_;
}

void Function::append_instruction(OpCode op, int X, int N, int64_t dbg_handle) {
  TORCH_CHECK(
      isOpSupportedInMobile(op),
      toString(op),
      " is not supported in mobile module.");
  code_.instructions_.emplace_back(op, X, N);
  code_.debug_handles_.emplace_back(dbg_handle);
}

void Function::append_instruction(OpCode op, int X, int N) {
  TORCH_CHECK(
      isOpSupportedInMobile(op),
      toString(op),
      " is not supported in mobile module.");
  code_.instructions_.emplace_back(op, X, N);
}

bool Function::append_operator(
    const std::string& name,
    const std::string& overload_name,
    const c10::optional<int>& num_specified_args) {
  // Keep the original opname in code_
<<<<<<< HEAD
  code_->op_names_.emplace_back(name, overload_name);
  auto opname = code_->op_names_.back();

  const auto& opname_c10 = opname;
  std::function<void(Stack&)> fn;

  auto jit_op = findOperatorFor(opname);
  const std::vector<c10::Argument>* pArgs = nullptr;
  if (jit_op) {
    fn = [jit_op](Stack& stack) { jit_op->getOperation()(stack); };
    pArgs = &jit_op->schema().arguments();
  } else {
    auto op = c10::Dispatcher::singleton().findSchema(opname_c10);
    if (op.has_value()) {
      fn = [op](Stack& stack) { op->callBoxed(&stack); };
      if (op->hasSchema()) {
        pArgs = &op->schema().arguments();
      } else {
        TORCH_CHECK(false, "arguments are missing for operator ", opname);
      }
    } else {
      return false;
    }
  }

  TORCH_INTERNAL_ASSERT_DEBUG_ONLY(pArgs);
  const auto& args = *pArgs;
  // num_specified_args >= 0 indicates number of arguments are available
  // from model. We can use it to handle backward compatibility.
  if (num_specified_args &&
      num_specified_args.value() < static_cast<int64_t>(args.size())) {
    fn = [fn, num_specified_args, args](Stack& stack) {
      std::vector<IValue> out_args;
      // The following logic pops and temporarily stores all out arguments
      // from the stack (which can be 0 or more, and always appended to the
      // schema), in order to push the necessary default values. Finally, the
      // out arguments are pushed back into the stack.
      for (size_t i = args.size() - 1; i > 0 && args.at(i).is_out(); i--) {
        out_args.push_back(stack.back());
        stack.pop_back();
      }
      size_t start_index = num_specified_args.value() - out_args.size();
      TORCH_CHECK(
          start_index >= 0,
          "The number of output arguments is: ",
          out_args.size(),
          ", which is more then the number of specified arguments: ",
          num_specified_args.value());
      for (size_t i = start_index; i < (args.size() - out_args.size()); ++i) {
        TORCH_CHECK(
            args[i].default_value().has_value(),
            "Error happened at preparing for default values for the argument. The ",
            i,
            "th argument ",
            args[i].name(),
            " does not have a specified value or default value. ");

        stack.push_back(args[i].default_value());
      }
      stack.insert(stack.end(), out_args.rbegin(), out_args.rend());
      fn(stack);
    };
=======
  code_.op_names_.emplace_back(name, overload_name);
  const auto& opname = code_.op_names_.back();
  code_.operator_input_sizes_.emplace_back(num_specified_args.value_or(-1));
  auto func = makeOperatorFunction(opname, num_specified_args, model_version);
  if (!func.has_value()) {
    return false;
>>>>>>> 25475ec0
  }
  code_.operators_.emplace_back(*func);
  return true;
}

void Function::append_constant(const c10::IValue& constant) {
  code_.constants_.push_back(constant);
}

void Function::append_type(const at::TypePtr& type) {
  code_.types_.push_back(type);
}

void Function::append_function(mobile::Function& function) {
  code_.functions_.push_back(&function);
}

void Function::set_register_size(size_t size) {
  code_.register_size_ = size;
}

int64_t Function::get_debug_handle(size_t pc) const {
  TORCH_CHECK(
      pc < code_.debug_handles_.size(),
      "Module debug info index out of boundary.");
  return code_.debug_handles_[pc];
}

torch::jit::Function& Function::setSchema(c10::FunctionSchema schema) {
  schema_ = std::move(schema);
  return *this;
}

bool Function::hasSchema() const {
  return schema_.has_value();
}

const c10::FunctionSchema& Function::getSchema() const {
  return *schema_;
}

void Function::run(Stack& stack) {
  if (hasSchema()) { // if we have a schema then resolve optional args if any
    getSchema().checkAndNormalizeInputs<c10::DynamicType>(
        stack, std::unordered_map<std::string, IValue>{} /*kwargs*/);
  }
  InterpreterState interp_state(code_);
  interp_state.run(stack);
}

at::IValue Function::operator()(Stack& stack) {
  run(stack);
  return stack.front();
}

size_t Function::num_inputs() const {
  return schema_->arguments().size();
}

bool Function::call(Stack&, c10::function_ref<void(const mobile::Code&)> f) {
  f(code_);
  return true;
}

const Code& Function::get_code() const {
  return code_;
}

Code& Function::get_code() {
  return code_;
}

const std::vector<int64_t>& Function::getExceptionDebugHandles() const {
  return getInterpretersExceptionDebugHandles();
}

c10::optional<std::function<void(Stack&)>> makeOperatorFunction(
    c10::OperatorName opname,
    c10::optional<int> num_specified_args,
    int64_t model_version) {
  std::function<void(Stack&)> fn;
  const auto full_name = c10::toString(opname);
  const std::vector<c10::Argument>* pArgs = nullptr;
  bool promoted_op = mobile::hasPrimOpsFn(full_name);
  if (promoted_op) {
    fn = mobile::getPrimOpsFn(full_name);
  } else {
    std::shared_ptr<Operator> jit_op = findOperatorFor(opname);
    if (jit_op) {
      fn = [jit_op](Stack& stack) { jit_op->getOperation()(stack); };
      pArgs = &jit_op->schema().arguments();
    } else {
      auto op = c10::Dispatcher::singleton().findSchema(opname);
      if (op.has_value()) {
        fn = [op](Stack& stack) { op->callBoxed(&stack); };
        if (op->hasSchema()) {
          pArgs = &op->schema().arguments();
        } else {
          TORCH_CHECK(false, "arguments are missing for operator ", opname);
        }
      } else {
        return c10::nullopt;
      }
    }
  }

  if (!promoted_op) {
    TORCH_INTERNAL_ASSERT_DEBUG_ONLY(pArgs);
    const auto& args = *pArgs;
    if (model_version == 0x3LL && opname.name == "aten::_convolution" &&
        opname.overload_name.empty()) {
      // Since byte-code versions 0x4L, convolution has an additional
      // default-value argument (allow_tf32=True, see
      // https://github.com/pytorch/pytorch/pull/40737). This wrapper handles
      // backward compatibility with models of byte-code version <= 0x3L, where
      // this bool argument does not yet exist.
      fn = [fn](Stack& stack) {
        stack.push_back(true);
        fn(stack);
      };
    } else {
      // num_specified_args >= 0 indicates number of arguments are available
      // from model. We can use it to handle backward compatibility.
      if (num_specified_args &&
          num_specified_args.value() < static_cast<int64_t>(args.size())) {
        fn = [fn, num_specified_args, &args](Stack& stack) {
          std::vector<IValue> out_args;
          // The following logic pops and temporarily stores all out arguments
          // from the stack (which can be 0 or more, and always appended to the
          // schema), in order to push the necessary default values. Finally,
          // the out arguments are pushed back into the stack.
          for (size_t i = args.size() - 1; i > 0 && args.at(i).is_out(); i--) {
            out_args.push_back(stack.back());
            stack.pop_back();
          }
          size_t start_index = num_specified_args.value() - out_args.size();
          TORCH_CHECK(
              start_index >= 0,
              "The number of output arguments is: ",
              out_args.size(),
              ", which is more then the number of specified arguments: ",
              num_specified_args.value());
          for (size_t i = start_index; i < (args.size() - out_args.size());
               ++i) {
            TORCH_CHECK(
                args[i].default_value().has_value(),
                "Error happened at preparing for default values for the argument. The ",
                i,
                "th argument ",
                args[i].name(),
                " does not have a specified value or default value. ");

            stack.push_back(args[i].default_value());
          }
          stack.insert(stack.end(), out_args.rbegin(), out_args.rend());
          fn(stack);
        };
      }
    }
  }
  return fn;
}

Function& Function::registerFunc(
    const std::string& qualified_name,
    const std::vector<Instruction>& instructions,
    const std::vector<c10::IValue>& constants,
    const std::vector<c10::TypePtr>& types,
    const size_t register_size) {
  static std::unordered_map<c10::QualifiedName, Function>
      upgrader_function_holder;
  c10::QualifiedName name = c10::QualifiedName(qualified_name);
  auto found = upgrader_function_holder.find(name);
  // Register the function if it's not found in the map.
  if (found == upgrader_function_holder.end()) {
    auto name_function_pair =
        upgrader_function_holder.emplace(name, Function(name));
    auto& func = name_function_pair.first->second;
    for (auto const& inst : instructions) {
      func.append_instruction(inst.op, inst.X, inst.N);
    }
    for (auto const& constant : constants) {
      func.append_constant(constant);
    }
    for (auto const& type : types) {
      func.append_type(type);
    }
    func.set_register_size(register_size);
    return func;
  }
  auto& upgrader_function_in_holder = found->second;
  return upgrader_function_in_holder;
}

} // namespace mobile
} // namespace jit
} // namespace torch<|MERGE_RESOLUTION|>--- conflicted
+++ resolved
@@ -48,77 +48,12 @@
     const std::string& overload_name,
     const c10::optional<int>& num_specified_args) {
   // Keep the original opname in code_
-<<<<<<< HEAD
-  code_->op_names_.emplace_back(name, overload_name);
-  auto opname = code_->op_names_.back();
-
-  const auto& opname_c10 = opname;
-  std::function<void(Stack&)> fn;
-
-  auto jit_op = findOperatorFor(opname);
-  const std::vector<c10::Argument>* pArgs = nullptr;
-  if (jit_op) {
-    fn = [jit_op](Stack& stack) { jit_op->getOperation()(stack); };
-    pArgs = &jit_op->schema().arguments();
-  } else {
-    auto op = c10::Dispatcher::singleton().findSchema(opname_c10);
-    if (op.has_value()) {
-      fn = [op](Stack& stack) { op->callBoxed(&stack); };
-      if (op->hasSchema()) {
-        pArgs = &op->schema().arguments();
-      } else {
-        TORCH_CHECK(false, "arguments are missing for operator ", opname);
-      }
-    } else {
-      return false;
-    }
-  }
-
-  TORCH_INTERNAL_ASSERT_DEBUG_ONLY(pArgs);
-  const auto& args = *pArgs;
-  // num_specified_args >= 0 indicates number of arguments are available
-  // from model. We can use it to handle backward compatibility.
-  if (num_specified_args &&
-      num_specified_args.value() < static_cast<int64_t>(args.size())) {
-    fn = [fn, num_specified_args, args](Stack& stack) {
-      std::vector<IValue> out_args;
-      // The following logic pops and temporarily stores all out arguments
-      // from the stack (which can be 0 or more, and always appended to the
-      // schema), in order to push the necessary default values. Finally, the
-      // out arguments are pushed back into the stack.
-      for (size_t i = args.size() - 1; i > 0 && args.at(i).is_out(); i--) {
-        out_args.push_back(stack.back());
-        stack.pop_back();
-      }
-      size_t start_index = num_specified_args.value() - out_args.size();
-      TORCH_CHECK(
-          start_index >= 0,
-          "The number of output arguments is: ",
-          out_args.size(),
-          ", which is more then the number of specified arguments: ",
-          num_specified_args.value());
-      for (size_t i = start_index; i < (args.size() - out_args.size()); ++i) {
-        TORCH_CHECK(
-            args[i].default_value().has_value(),
-            "Error happened at preparing for default values for the argument. The ",
-            i,
-            "th argument ",
-            args[i].name(),
-            " does not have a specified value or default value. ");
-
-        stack.push_back(args[i].default_value());
-      }
-      stack.insert(stack.end(), out_args.rbegin(), out_args.rend());
-      fn(stack);
-    };
-=======
   code_.op_names_.emplace_back(name, overload_name);
   const auto& opname = code_.op_names_.back();
   code_.operator_input_sizes_.emplace_back(num_specified_args.value_or(-1));
-  auto func = makeOperatorFunction(opname, num_specified_args, model_version);
+  auto func = makeOperatorFunction(opname, num_specified_args);
   if (!func.has_value()) {
     return false;
->>>>>>> 25475ec0
   }
   code_.operators_.emplace_back(*func);
   return true;
@@ -197,8 +132,7 @@
 
 c10::optional<std::function<void(Stack&)>> makeOperatorFunction(
     c10::OperatorName opname,
-    c10::optional<int> num_specified_args,
-    int64_t model_version) {
+    c10::optional<int> num_specified_args) {
   std::function<void(Stack&)> fn;
   const auto full_name = c10::toString(opname);
   const std::vector<c10::Argument>* pArgs = nullptr;
@@ -228,55 +162,41 @@
   if (!promoted_op) {
     TORCH_INTERNAL_ASSERT_DEBUG_ONLY(pArgs);
     const auto& args = *pArgs;
-    if (model_version == 0x3LL && opname.name == "aten::_convolution" &&
-        opname.overload_name.empty()) {
-      // Since byte-code versions 0x4L, convolution has an additional
-      // default-value argument (allow_tf32=True, see
-      // https://github.com/pytorch/pytorch/pull/40737). This wrapper handles
-      // backward compatibility with models of byte-code version <= 0x3L, where
-      // this bool argument does not yet exist.
-      fn = [fn](Stack& stack) {
-        stack.push_back(true);
+    // num_specified_args >= 0 indicates number of arguments are available
+    // from model. We can use it to handle backward compatibility.
+    if (num_specified_args &&
+        num_specified_args.value() < static_cast<int64_t>(args.size())) {
+      fn = [fn, num_specified_args, &args](Stack& stack) {
+        std::vector<IValue> out_args;
+        // The following logic pops and temporarily stores all out arguments
+        // from the stack (which can be 0 or more, and always appended to the
+        // schema), in order to push the necessary default values. Finally,
+        // the out arguments are pushed back into the stack.
+        for (size_t i = args.size() - 1; i > 0 && args.at(i).is_out(); i--) {
+          out_args.push_back(stack.back());
+          stack.pop_back();
+        }
+        size_t start_index = num_specified_args.value() - out_args.size();
+        TORCH_CHECK(
+            start_index >= 0,
+            "The number of output arguments is: ",
+            out_args.size(),
+            ", which is more then the number of specified arguments: ",
+            num_specified_args.value());
+        for (size_t i = start_index; i < (args.size() - out_args.size()); ++i) {
+          TORCH_CHECK(
+              args[i].default_value().has_value(),
+              "Error happened at preparing for default values for the argument. The ",
+              i,
+              "th argument ",
+              args[i].name(),
+              " does not have a specified value or default value. ");
+
+          stack.push_back(args[i].default_value());
+        }
+        stack.insert(stack.end(), out_args.rbegin(), out_args.rend());
         fn(stack);
       };
-    } else {
-      // num_specified_args >= 0 indicates number of arguments are available
-      // from model. We can use it to handle backward compatibility.
-      if (num_specified_args &&
-          num_specified_args.value() < static_cast<int64_t>(args.size())) {
-        fn = [fn, num_specified_args, &args](Stack& stack) {
-          std::vector<IValue> out_args;
-          // The following logic pops and temporarily stores all out arguments
-          // from the stack (which can be 0 or more, and always appended to the
-          // schema), in order to push the necessary default values. Finally,
-          // the out arguments are pushed back into the stack.
-          for (size_t i = args.size() - 1; i > 0 && args.at(i).is_out(); i--) {
-            out_args.push_back(stack.back());
-            stack.pop_back();
-          }
-          size_t start_index = num_specified_args.value() - out_args.size();
-          TORCH_CHECK(
-              start_index >= 0,
-              "The number of output arguments is: ",
-              out_args.size(),
-              ", which is more then the number of specified arguments: ",
-              num_specified_args.value());
-          for (size_t i = start_index; i < (args.size() - out_args.size());
-               ++i) {
-            TORCH_CHECK(
-                args[i].default_value().has_value(),
-                "Error happened at preparing for default values for the argument. The ",
-                i,
-                "th argument ",
-                args[i].name(),
-                " does not have a specified value or default value. ");
-
-            stack.push_back(args[i].default_value());
-          }
-          stack.insert(stack.end(), out_args.rbegin(), out_args.rend());
-          fn(stack);
-        };
-      }
     }
   }
   return fn;
