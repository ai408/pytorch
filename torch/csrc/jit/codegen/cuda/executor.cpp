#include <torch/csrc/jit/codegen/cuda/codegen.h>
#include <torch/csrc/jit/codegen/cuda/executor_kernel_arg.h>
#include <torch/csrc/jit/codegen/cuda/instrumentation.h>
#include <torch/csrc/jit/codegen/cuda/ir_all_nodes.h>
#include <torch/csrc/jit/codegen/cuda/iter_visitor.h>
#include <torch/csrc/jit/codegen/cuda/kernel_ir.h>

#include <torch/csrc/jit/codegen/cuda/executor.h>

#include <ATen/core/LegacyTypeDispatch.h>
#include <ATen/cuda/CUDAContext.h>
#include <ATen/cuda/Exceptions.h>
#include <ATen/cuda/nvrtc_stub/ATenNVRTC.h>
#include <c10/core/DeviceGuard.h>
#include <c10/cuda/CUDAFunctions.h>
#include <c10/cuda/CUDAStream.h>

#include <cstdlib>

namespace torch {
namespace jit {
namespace fuser {
namespace cuda {

int FusionExecutor::fusion_id_counter_ = 0;

std::string FusionExecutor::getStructuredCode(const std::string& kernel) {
  // generating cuda code;
  std::string code = "";
#ifdef __HIP_PLATFORM_HCC__
#if ROCM_VERSION < 40200
  code += std::string("#include <hip/hip_runtime.h>\n") +
      std::string("#include <hip/hip_fp16.h>\n");
#endif
#endif
  code += std::string("namespace ") + FusionExecutor::kernelNamespace() +
      " {\n" + executor_utils::kernelPreamble() + kernel + "}\n";

  const char* debug_env = std::getenv("PYTORCH_CUDA_FUSER_DEBUG");
  if (debug_env && atoi(debug_env)) {
    std::cout << "\n==== codegen output for kernel: " << kernelName()
              << " ====" << std::endl
              << code << std::endl
              << "======================================\n"
              << std::endl;
  }

  return code;
}

void FusionExecutor::debugCompileFusionFromStr(
    Fusion* fusion,
    const std::string& code,
    const std::string& name,
    int id,
    CompileOptions options) {
  fusion_ = *fusion;
  FusionGuard fg(&fusion_);
  options_ = options;

  const char* debug_env = std::getenv("PYTORCH_CUDA_FUSER_DEBUG");
  if (debug_env && atoi(debug_env)) {
    std::cout << "\n==== codegen output for kernel: " << kernelName()
              << " ====" << std::endl
              << code << std::endl
              << "======================================\n"
              << std::endl;
  }

  setUsedTVs();

  fusion_id_ = id;
  lowered_ = GpuLower(&fusion_);
  const auto kernel = lowered_.kernel();

  const char* dump_kir_env = std::getenv("PYTORCH_CUDA_FUSER_DUMP_KIR");
  if (dump_kir_env && atoi(dump_kir_env)) {
    kernel->print();
  }

  const auto& kernel_summary = kernel->summary();
  has_block_reductions = kernel_summary.has_block_reductions;
  has_grid_reductions = kernel_summary.has_grid_reductions;
  has_block_broadcasts = kernel_summary.has_block_broadcasts;

  if (!kernel_summary.static_smem_allocations.empty()) {
    StatefulExpressionEvaluator static_evaluator(&fusion_);
    unsigned static_smem_size = computeSharedMemory(
        static_evaluator, kernel_summary.static_smem_allocations);
    TORCH_INTERNAL_ASSERT(
        static_smem_size < max_device_smem,
        "The static shared memory allocation is larger than available memory.");
  }

  compiled_kernel_ = executor_utils::nvrtcCompile(code, name, fusion_id_);
  TORCH_INTERNAL_ASSERT(
      fusion_id_ > 0, "assign a fusion_id_ <= 0 is not accepted.");
}

void FusionExecutor::compileFusion(Fusion* fusion, CompileOptions options) {
  FUSER_PERF_SCOPE("compileFusion");

  TORCH_INTERNAL_ASSERT(
      !fusion->outputs().empty(), "No output found for this kernel, aborting.");

  for (auto out : fusion->outputs()) {
    TORCH_INTERNAL_ASSERT(
        out->getValType() == ValType::TensorView,
        "Output types from fusions that are not tensors are not supported at this point.");
  }

  // Clone the fusion so we can store it
  fusion_ = *fusion;
  FusionGuard fg(&fusion_);
  options_ = options;

  TORCH_INTERNAL_ASSERT(
      options.device.is_cuda(), "Provided device to CUDA fuser is the CPU.");
  max_device_smem =
      at::cuda::getDeviceProperties(options.device.index())->sharedMemPerBlock;

  setUsedTVs();

  fusion_id_ = ++fusion_id_counter_;
  lowered_ = GpuLower(&fusion_);
  const auto kernel = lowered_.kernel();

  const char* dump_kir_env = std::getenv("PYTORCH_CUDA_FUSER_DUMP_KIR");
  if (dump_kir_env && atoi(dump_kir_env)) {
    kernel->print();
  }

  const auto kernel_code = codegen::generateCudaKernel(kernel, kernelName());
  const auto structured_code = getStructuredCode(kernel_code);

  const auto& kernel_summary = kernel->summary();
  has_block_reductions = kernel_summary.has_block_reductions;
  has_grid_reductions = kernel_summary.has_grid_reductions;
  has_block_broadcasts = kernel_summary.has_block_broadcasts;

  if (!kernel_summary.static_smem_allocations.empty()) {
    StatefulExpressionEvaluator static_evaluator(&fusion_);
    unsigned static_smem_size = computeSharedMemory(
        static_evaluator, kernel_summary.static_smem_allocations);
    TORCH_INTERNAL_ASSERT(
        static_smem_size < max_device_smem,
        "The static shared memory allocation is larger than available memory.");
  }

  compiled_kernel_ = executor_utils::nvrtcCompile(
      structured_code,
      (kernelNamespace() + "::" + kernelName()).c_str(),
      fusion_id_);
  TORCH_INTERNAL_ASSERT(
      fusion_id_ > 0, "failed to assign a fusion_id_ after compilation.");
}

namespace {

at::Tensor inferAndAlloc(
    const TensorView* tv,
    StatefulExpressionEvaluator& see,
    const CompileOptions& options,
    bool zero_init = false) {
  FUSER_PERF_SCOPE("inferAndAlloc");

  std::vector<int64_t> sizes;
  for (auto id : TensorDomain::noReductions(tv->getMaybeRFactorDomain())) {
    auto inferred_val = see.inferValue(id->rawExtent());
    TORCH_INTERNAL_ASSERT(
        inferred_val.has_value(),
        "Could not launch kernel as program could not infer ",
        id->rawExtent(),
        " for the buffer ",
        tv);
    sizes.push_back(inferred_val.value());
  }

  auto at_type = data_type_to_aten(tv->getDataType().value());

  if (zero_init) {
    auto tensor_options =
        at::TensorOptions().dtype(at_type).device(options.device);
    c10::IntArrayRef isizes(sizes);
    return at::zeros(isizes, tensor_options);
  } else {
    c10::IntArrayRef isizes(sizes);
    // Non Variable type guard for empty_cuda call
<<<<<<< HEAD
    at::AutoDispatchBelowAutograd non_variable_type_mode;
=======
    at::AutoDispatchBelowADInplaceOrView non_variable_type_mode;
>>>>>>> 9f77456f
    return at::native::empty_cuda(
        isizes, at_type, c10::nullopt, options.device, c10::nullopt);
  }
}

} // namespace

uint64_t FusionExecutor::computeSharedMemory(
    StatefulExpressionEvaluator& see,
    const std::vector<kir::Allocate*>& buffers,
    bool align_padding,
    uint64_t total) {
  FUSER_PERF_SCOPE("computeSharedMemory");
  for (auto smem_alloc : buffers) {
    // If this buffer aliases another buffer,
    // then do not allocate memory for this buffer.
    if (smem_alloc->alias() == nullptr) {
      auto inferred_val = see.inferValue(smem_alloc->size());
      if (inferred_val.has_value()) {
        const uint64_t data_size = dataTypeSize(smem_alloc->buffer_type());
        // Add padding to align dynamic shared memory
        if (align_padding) {
          total = ceilDiv(total, data_size) * data_size;
        }
        total += inferred_val.value() * data_size;
      } else {
        TORCH_INTERNAL_ASSERT(
            false,
            "Failed to evaluate the size ",
            smem_alloc->size(),
            " of shared memory buffer - T",
            smem_alloc->buffer()->name());
      }
    }
  }
  return total;
}

LaunchParams FusionExecutor::computeLaunchParams(
    const LaunchParams& launch_constraints,
    StatefulExpressionEvaluator& see) {
  FUSER_PERF_SCOPE("computeLaunchParams");

  LaunchParams launch_params;

  // Lets collect all IterDomains that are bound to a thread binding
  std::unordered_map<ParallelType, std::vector<IterDomain*>, TypeHash>
      parallel_iter_domains;
  for (auto tv : getUsedTVs()) {
    for (auto id : tv->domain()->domain()) {
      if (id->isThread() && !id->isBroadcast()) {
        if (parallel_iter_domains.find(id->getParallelType()) !=
            parallel_iter_domains.end()) {
          parallel_iter_domains.at(id->getParallelType()).push_back(id);
        } else {
          parallel_iter_domains[id->getParallelType()] =
              std::vector<IterDomain*>({id});
        }
      }
    }
  }

  // If any dimension was set in launch constraints we need to run through
  // IterDomains that have been parallelized, and bind those values. Or make
  // sure if they could be inferred the inference matches what was set.
  if (launch_constraints.nBlocks() * launch_constraints.nThreads() != -1) {
    for (auto& entry : parallel_iter_domains) {
      auto p_type = entry.first;
      if (launch_constraints.hasDim(p_type)) {
        auto parallel_ids = entry.second;
        for (auto parallel_id : parallel_ids) {
          auto inferred_val = see.inferValue(parallel_id->rawExtent());
          if (inferred_val.has_value()) {
            // This value could have been inferred, make sure it was set right.
            TORCH_CHECK(
                inferred_val.value() == launch_constraints.getDim(p_type) ||
                    launch_constraints.getRawVal(p_type) == -1,
                "inferred that ",
                p_type,
                " should be set to ",
                inferred_val.value(),
                " but launch constraints specified ",
                launch_constraints.getDim(p_type));
          } else {
            // Bind the launch constraint into our evaluation context
            see.safeBind(
                parallel_id->rawExtent(),
                launch_constraints.getDim(entry.first),
                &lowered_);
            launch_params.bind(launch_constraints.getDim(p_type), p_type);
          }
        }
      }
    }
  }

  // Run through the rest of the parallel IterDomains and infer their size
  for (auto& entry : parallel_iter_domains) {
    auto p_type = entry.first;
    auto parallel_ids = entry.second;
    for (auto parallel_id : parallel_ids) {
      auto val = see.inferValue(parallel_id->rawExtent());
      TORCH_INTERNAL_ASSERT(
          val,
          "Tried to evaluate the extent of ",
          parallel_id,
          " to set launch bounds but could not.");
      launch_params.bind(val.value(), p_type);
    }
  }

  const auto kernel = lowered_.kernel();
  const auto& kernel_summary = kernel->summary();

  // Calculate Dynamic Shared Memory Size
  // Add workspace for reduction and broadcast
  uint64_t reduction_broadcast_workspace = 0;
  if (has_block_reductions || has_grid_reductions || has_block_broadcasts) {
    // Not using nThreads here since it does not handle uninitialized value
    reduction_broadcast_workspace =
        dataTypeSize(kernel_summary.largest_smem_data_type) *
        launch_params.bdimx() * launch_params.bdimy() * launch_params.bdimz();
  }

  const uint64_t dynamic_smem_size = computeSharedMemory(
      see,
      kernel_summary.dynamic_smem_allocations,
      true,
      reduction_broadcast_workspace);

  const uint64_t static_smem_size =
      computeSharedMemory(see, kernel_summary.static_smem_allocations);

  TORCH_INTERNAL_ASSERT(
      (dynamic_smem_size + static_smem_size) < max_device_smem,
      "The total shared memory allocation is larger than available memory.");
  launch_params.setSmem(dynamic_smem_size);

  return launch_params;
}

FusionExecutor::GlobalBuffers FusionExecutor::allocGlobalVals(
    StatefulExpressionEvaluator& see) {
  FUSER_PERF_SCOPE("allocGlobalVals");
  GlobalBuffers global_buffers;
  const auto& kernel_summary = lowered_.kernel()->summary();
  for (auto alloc : kernel_summary.global_allocations) {
    TORCH_INTERNAL_ASSERT(
        alloc->buffer()->getValType() == ValType::KirTensorView,
        "Cannot allocate global buffers that are not tensors.");
    if (!alloc->zeroInit()) {
      global_buffers.empty_buffers.push_back(inferAndAlloc(
          alloc->buffer()->as<kir::TensorView>()->fuserTv(),
          see,
          options_,
          false));
    } else {
      global_buffers.zero_buffers.push_back(inferAndAlloc(
          alloc->buffer()->as<kir::TensorView>()->fuserTv(),
          see,
          options_,
          true));
    }
  }

  return global_buffers;
}

std::vector<at::Tensor> FusionExecutor::allocOutputs(
    StatefulExpressionEvaluator& see) {
  FUSER_PERF_SCOPE("allocOutputs");
  std::vector<at::Tensor> outputs;
  for (auto output : fusion_.outputs()) {
    TORCH_INTERNAL_ASSERT(
        output->getValType() == ValType::TensorView,
        "Cannot allocate outputs that are not tensors.");
    outputs.push_back(
        inferAndAlloc(output->as<TensorView>(), see, options_, false));
  }
  return outputs;
}

void FusionExecutor::setUsedTVs() {
  used_tvs_.clear();
  auto used_vals = DependencyCheck::getAllValsBetween(
      {fusion_.inputs().begin(), fusion_.inputs().end()}, fusion_.outputs());
  for (auto val : used_vals) {
    if (val->getValType().value() == ValType::TensorView) {
      used_tvs_.push_back(val->as<TensorView>());
    }
  }
}

std::vector<at::Tensor> FusionExecutor::runFusion(
    const at::ArrayRef<IValue>& inputs,
    const std::vector<at::Tensor>& outputs,
    const LaunchParams& launch_constraints,
    const c10::optional<size_t>& opt_code) {
  FUSER_PERF_SCOPE("runFusion");

  TORCH_INTERNAL_ASSERT(
      fusion_id_ > 0, "Cannot run fusion, it was not compiled.");
  TORCH_INTERNAL_ASSERT(
      !opt_code.has_value() || outputs.empty(),
      "short cut input cache is not compatible with pre-allocated output");

  ExecutorEntry* executor_entry = nullptr;
  if (opt_code.has_value()) {
    executor_entry = &executor_entry_lookup_[*opt_code];
  }

  FusionGuard fg(&fusion_);
  c10::DeviceGuard dg(options_.device);
  auto stream = at::cuda::getCurrentCUDAStream();

  LaunchParams launch_params;
  std::vector<at::Tensor> alloced_outputs = outputs;
  GlobalBuffers global_buffers;
  uint64_t rand_offset = 0;

  if (executor_entry && executor_entry->init) {
    {
      // context manager to disable auto grad for `empty_cuda` calls later;
<<<<<<< HEAD
      at::AutoDispatchBelowAutograd non_variable_type_mode;
=======
      at::AutoDispatchBelowADInplaceOrView non_variable_type_mode;
>>>>>>> 9f77456f
      // take the short-cut for launch if we see a recorded input set again;
      launch_params = executor_entry->launch_params;
      for (size_t i = 0; i < executor_entry->output_sizes.size(); i++) {
        alloced_outputs.push_back(at::native::empty_cuda(
            executor_entry->output_sizes[i],
            executor_entry->output_types[i],
            c10::nullopt,
            options_.device,
            c10::nullopt));
      }
      for (size_t i = 0; i < executor_entry->empty_buffer_sizes.size(); i++) {
        global_buffers.empty_buffers.push_back(at::native::empty_cuda(
            executor_entry->empty_buffer_sizes[i],
            executor_entry->empty_buffer_types[i],
            c10::nullopt,
            options_.device,
            c10::nullopt));
      }
    }
    for (size_t i = 0; i < executor_entry->zero_buffer_sizes.size(); i++) {
      auto tensor_options = at::TensorOptions()
                                .dtype(executor_entry->zero_buffer_types[i])
                                .device(options_.device);
      global_buffers.zero_buffers.push_back(
          at::zeros(executor_entry->zero_buffer_sizes[i], tensor_options));
    }
    rand_offset = executor_entry->rand_offset;
  } else {
    // code path to take when either:
    //   1. no opt_code is provided or;
    //   2. `executor_entry` is not initialized
    executor_utils::validateKernelInputs(&fusion_, inputs, options_.device);

    StatefulExpressionEvaluator evaluator =
        executor_utils::statefulBindInputs(inputs, &fusion_, &lowered_);

    launch_params = computeLaunchParams(launch_constraints, evaluator);

    if (outputs.empty() || outputs.size() != fusion_.outputs().size()) {
      alloced_outputs = allocOutputs(evaluator);
    } else {
      executor_utils::validateKernelOutputs(
          &fusion_, alloced_outputs, options_.device);
    }

    global_buffers = allocGlobalVals(evaluator);

    if (lowered_.kernel()->summary().is_stochastic) {
      // NOTE: this is how we map offset to PW kernels in order to have
      // identical random number generator to match native PyTorch results.
      // But it doesn't really work as it takes assumption how threads are
      // binded but is not generally how we handle that in scheduler.
      // Refer to `Philox` in generated kernel to understand how the mapping
      // works.
      rand_offset = 4 *
          (std::ceil(
               alloced_outputs[0].numel() /
               (4.0 * 128 * launch_params.gdimx())) + // NOLINT
           1);
    }

    // This is the entry when we have provided `opt_code` but the entry has not
    // been initialized yet.
    if (executor_entry) {
      // record the the short-cut executor entry for the given input set;
      executor_entry->launch_params = launch_params;
      for (const auto& output : alloced_outputs) {
        executor_entry->output_sizes.push_back(output.sizes().vec());
        executor_entry->output_types.push_back(output.scalar_type());
      }
      for (const auto& buffer : global_buffers.empty_buffers) {
        executor_entry->empty_buffer_sizes.push_back(buffer.sizes().vec());
        executor_entry->empty_buffer_types.push_back(buffer.scalar_type());
      }
      for (const auto& buffer : global_buffers.zero_buffers) {
        executor_entry->zero_buffer_sizes.push_back(buffer.sizes().vec());
        executor_entry->zero_buffer_types.push_back(buffer.scalar_type());
      }
      executor_entry->rand_offset = rand_offset;
      executor_entry->init = true;
    }
  }

  KernelArgumentHolder kernel_arguments;
  kernel_arguments.push(inputs);
  kernel_arguments.push(alloced_outputs);
  kernel_arguments.push(global_buffers.empty_buffers);
  kernel_arguments.push(global_buffers.zero_buffers);
  if (lowered_.kernel()->summary().is_stochastic) {
    kernel_arguments.appendPhiloxRNGSeed(rand_offset);
  }

  {
    FUSER_PERF_SCOPE("cuLaunchKernel");
    AT_CUDA_DRIVER_CHECK(at::globalContext().getNVRTC().cuLaunchKernel(
        compiled_kernel_.function,
        launch_params.gdimx(),
        launch_params.gdimy(),
        launch_params.gdimz(),
        launch_params.bdimx(),
        launch_params.bdimy(),
        launch_params.bdimz(),
        launch_params.smem(),
        stream,
        kernel_arguments.getBuffer(),
        nullptr));
    AT_CUDA_CHECK(cudaStreamSynchronize(stream));
  }

  return alloced_outputs;
}

} // namespace cuda
} // namespace fuser
} // namespace jit
} // namespace torch<|MERGE_RESOLUTION|>--- conflicted
+++ resolved
@@ -186,11 +186,7 @@
   } else {
     c10::IntArrayRef isizes(sizes);
     // Non Variable type guard for empty_cuda call
-<<<<<<< HEAD
-    at::AutoDispatchBelowAutograd non_variable_type_mode;
-=======
     at::AutoDispatchBelowADInplaceOrView non_variable_type_mode;
->>>>>>> 9f77456f
     return at::native::empty_cuda(
         isizes, at_type, c10::nullopt, options.device, c10::nullopt);
   }
@@ -414,11 +410,7 @@
   if (executor_entry && executor_entry->init) {
     {
       // context manager to disable auto grad for `empty_cuda` calls later;
-<<<<<<< HEAD
-      at::AutoDispatchBelowAutograd non_variable_type_mode;
-=======
       at::AutoDispatchBelowADInplaceOrView non_variable_type_mode;
->>>>>>> 9f77456f
       // take the short-cut for launch if we see a recorded input set again;
       launch_params = executor_entry->launch_params;
       for (size_t i = 0; i < executor_entry->output_sizes.size(); i++) {
