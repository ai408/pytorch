#include <torch/csrc/jit/tensorexpr/external_functions.h>

#include <ATen/Functions.h>
#include <ATen/NativeFunctions.h>
#include <torch/csrc/jit/tensorexpr/external_functions_registry.h>

namespace torch {
namespace jit {
namespace tensorexpr {

// A helper function to construct a vector of tensors from raw buffer arguments
std::vector<at::Tensor> constructTensors(
    int64_t bufs_num,
    void** buf_data,
    int64_t* buf_ranks,
    int64_t* buf_dims,
    int8_t* buf_dtypes) {
  std::vector<void*> buf_data_vec;
  std::vector<std::vector<int64_t>> buf_dims_vec;
  std::vector<c10::ScalarType> buf_dtypes_vec;
  int64_t buf_dims_idx = 0;
  for (int64_t i = 0; i < bufs_num; i++) {
    buf_data_vec.push_back(buf_data[i]);
    buf_dims_vec.emplace_back();
    for (int64_t dim = 0; dim < buf_ranks[i]; dim++) {
      buf_dims_vec[i].push_back(buf_dims[buf_dims_idx++]);
    }
    buf_dtypes_vec.push_back(static_cast<c10::ScalarType>(buf_dtypes[i]));
  }

  std::vector<at::Tensor> tensors;
  for (size_t i = 0; i < buf_data_vec.size(); i++) {
    auto options = at::TensorOptions()
                       .dtype(buf_dtypes_vec[i])
                       .layout(at::kStrided)
                       .device(at::kCPU) // TODO: support GPUs too
                       .requires_grad(false);
    tensors.emplace_back(
        at::from_blob(buf_data_vec[i], buf_dims_vec[i], options));
  }
  return tensors;
}

void nnc_aten_conv2d(
    int64_t bufs_num,
    void** buf_data,
    int64_t* buf_ranks,
    int64_t* buf_dims,
    int8_t* buf_dtypes,
    int64_t args_num,
    int64_t* extra_args) {
  std::vector<at::Tensor> tensors =
      constructTensors(bufs_num, buf_data, buf_ranks, buf_dims, buf_dtypes);

  at::Tensor& r = tensors[0];
  const at::Tensor& x = tensors[1];
  const at::Tensor& w = tensors[2];
  if (args_num > 0) {
    // Check that if the extra arguments are provided, then the bias tensor is
    // also present
    TORCH_INTERNAL_ASSERT(args_num == 7 && bufs_num == 4);
    const at::Tensor& b = tensors[3];

    int64_t strideH = extra_args[0];
    int64_t strideW = extra_args[1];
    int64_t paddingH = extra_args[2];
    int64_t paddingW = extra_args[3];
    int64_t dilationH = extra_args[4];
    int64_t dilationW = extra_args[5];
    int64_t groups = extra_args[6];

    try {
      r = at::native::conv2d(
          x,
          w,
          b,
          {strideH, strideW},
          {paddingH, paddingW},
          {dilationH, dilationW},
          groups);
    } catch (...) {
    }
  } else {
    try {
      r = at::native::conv2d(x, w);
    } catch (...) {
    }
  }

  // TODO: can i haz an out version of the conv2d?
  memcpy(buf_data[0], r.data_ptr(), r.element_size() * r.numel());
}

void nnc_aten_matmul(
    int64_t bufs_num,
    void** buf_data,
    int64_t* buf_ranks,
    int64_t* buf_dims,
    int8_t* buf_dtypes,
    int64_t args_num,
    int64_t* extra_args) {
  std::vector<at::Tensor> tensors =
      constructTensors(bufs_num, buf_data, buf_ranks, buf_dims, buf_dtypes);

  at::Tensor& r = tensors[0];
  const at::Tensor& x = tensors[1];
  const at::Tensor& w = tensors[2];
  try {
    at::matmul_out(r, x, w);
  } catch (...) {
  }
}

<<<<<<< HEAD
void nnc_aten_adaptive_avg_pool2d(
=======
void nnc_aten_mv(
>>>>>>> 2254661f
    int64_t bufs_num,
    void** buf_data,
    int64_t* buf_ranks,
    int64_t* buf_dims,
    int8_t* buf_dtypes,
    int64_t args_num,
    int64_t* extra_args) {
  std::vector<at::Tensor> tensors =
      constructTensors(bufs_num, buf_data, buf_ranks, buf_dims, buf_dtypes);

  at::Tensor& r = tensors[0];
  const at::Tensor& x = tensors[1];
<<<<<<< HEAD
  int64_t H = extra_args[0];
  int64_t W = extra_args[1];
  try {
    at::adaptive_avg_pool2d_out(r, x, {H, W});
=======
  const at::Tensor& w = tensors[2];
  try {
    at::mv_out(r, x, w);
>>>>>>> 2254661f
  } catch (...) {
  }
}

<<<<<<< HEAD
void nnc_aten_mean(
=======
void nnc_aten_mm(
>>>>>>> 2254661f
    int64_t bufs_num,
    void** buf_data,
    int64_t* buf_ranks,
    int64_t* buf_dims,
    int8_t* buf_dtypes,
    int64_t args_num,
    int64_t* extra_args) {
  std::vector<at::Tensor> tensors =
      constructTensors(bufs_num, buf_data, buf_ranks, buf_dims, buf_dtypes);

  at::Tensor& r = tensors[0];
  const at::Tensor& x = tensors[1];
<<<<<<< HEAD
  int64_t dim = extra_args[0];
  try {
    at::mean_out(r, x, {dim});
=======
  const at::Tensor& w = tensors[2];
  try {
    at::mm_out(r, x, w);
>>>>>>> 2254661f
  } catch (...) {
  }
}

<<<<<<< HEAD
void nnc_aten_addmm(
=======
void nnc_aten_adaptive_avg_pool2d(
>>>>>>> 2254661f
    int64_t bufs_num,
    void** buf_data,
    int64_t* buf_ranks,
    int64_t* buf_dims,
    int8_t* buf_dtypes,
    int64_t args_num,
    int64_t* extra_args) {
  std::vector<at::Tensor> tensors =
      constructTensors(bufs_num, buf_data, buf_ranks, buf_dims, buf_dtypes);

  at::Tensor& r = tensors[0];
  const at::Tensor& x = tensors[1];
<<<<<<< HEAD
  const at::Tensor& y = tensors[2];
  const at::Tensor& z = tensors[3];
  try {
    at::addmm_out(r, x, y, z, extra_args[0], extra_args[1]);
=======
  int64_t H = extra_args[0];
  int64_t W = extra_args[1];
  try {
    at::adaptive_avg_pool2d_out(r, x, {H, W});
  } catch (...) {
  }
}

void nnc_aten_mean(
    int64_t bufs_num,
    void** buf_data,
    int64_t* buf_ranks,
    int64_t* buf_dims,
    int8_t* buf_dtypes,
    int64_t args_num,
    int64_t* extra_args) {
  std::vector<at::Tensor> tensors =
      constructTensors(bufs_num, buf_data, buf_ranks, buf_dims, buf_dtypes);

  at::Tensor& r = tensors[0];
  const at::Tensor& x = tensors[1];
  int64_t dim = extra_args[0];
  try {
    at::mean_out(r, x, {dim});
>>>>>>> 2254661f
  } catch (...) {
  }
}

<<<<<<< HEAD
static RegisterNNCExternalFunction nnc_conv2d(
=======
const static RegisterNNCExternalFunction nnc_conv2d(
>>>>>>> 2254661f
    "nnc_aten_conv2d",
    nnc_aten_conv2d);
const static RegisterNNCExternalFunction nnc_matmul(
    "nnc_aten_matmul",
    nnc_aten_matmul);
<<<<<<< HEAD
static RegisterNNCExternalFunction nnc_adaptive_avg_pool2d(
    "nnc_aten_adaptive_avg_pool2d",
    nnc_aten_adaptive_avg_pool2d);
static RegisterNNCExternalFunction nnc_mean("nnc_aten_mean", nnc_aten_mean);
static RegisterNNCExternalFunction nnc_addmm("nnc_aten_addmm", nnc_aten_addmm);
=======
const static RegisterNNCExternalFunction nnc_mv("nnc_aten_mv", nnc_aten_mv);
const static RegisterNNCExternalFunction nnc_mm("nnc_aten_mm", nnc_aten_mm);
const static RegisterNNCExternalFunction nnc_adaptive_avg_pool2d(
    "nnc_aten_adaptive_avg_pool2d",
    nnc_aten_adaptive_avg_pool2d);
const static RegisterNNCExternalFunction nnc_mean(
    "nnc_aten_mean",
    nnc_aten_mean);
>>>>>>> 2254661f

} // namespace tensorexpr
} // namespace jit
} // namespace torch<|MERGE_RESOLUTION|>--- conflicted
+++ resolved
@@ -111,136 +111,114 @@
   }
 }
 
-<<<<<<< HEAD
+void nnc_aten_mv(
+    int64_t bufs_num,
+    void** buf_data,
+    int64_t* buf_ranks,
+    int64_t* buf_dims,
+    int8_t* buf_dtypes,
+    int64_t args_num,
+    int64_t* extra_args) {
+  std::vector<at::Tensor> tensors =
+      constructTensors(bufs_num, buf_data, buf_ranks, buf_dims, buf_dtypes);
+
+  at::Tensor& r = tensors[0];
+  const at::Tensor& x = tensors[1];
+  const at::Tensor& w = tensors[2];
+  try {
+    at::mv_out(r, x, w);
+  } catch (...) {
+  }
+}
+
+void nnc_aten_mm(
+    int64_t bufs_num,
+    void** buf_data,
+    int64_t* buf_ranks,
+    int64_t* buf_dims,
+    int8_t* buf_dtypes,
+    int64_t args_num,
+    int64_t* extra_args) {
+  std::vector<at::Tensor> tensors =
+      constructTensors(bufs_num, buf_data, buf_ranks, buf_dims, buf_dtypes);
+
+  at::Tensor& r = tensors[0];
+  const at::Tensor& x = tensors[1];
+  const at::Tensor& w = tensors[2];
+  try {
+    at::mm_out(r, x, w);
+  } catch (...) {
+  }
+}
+
 void nnc_aten_adaptive_avg_pool2d(
-=======
-void nnc_aten_mv(
->>>>>>> 2254661f
-    int64_t bufs_num,
-    void** buf_data,
-    int64_t* buf_ranks,
-    int64_t* buf_dims,
-    int8_t* buf_dtypes,
-    int64_t args_num,
-    int64_t* extra_args) {
-  std::vector<at::Tensor> tensors =
-      constructTensors(bufs_num, buf_data, buf_ranks, buf_dims, buf_dtypes);
-
-  at::Tensor& r = tensors[0];
-  const at::Tensor& x = tensors[1];
-<<<<<<< HEAD
+    int64_t bufs_num,
+    void** buf_data,
+    int64_t* buf_ranks,
+    int64_t* buf_dims,
+    int8_t* buf_dtypes,
+    int64_t args_num,
+    int64_t* extra_args) {
+  std::vector<at::Tensor> tensors =
+      constructTensors(bufs_num, buf_data, buf_ranks, buf_dims, buf_dtypes);
+
+  at::Tensor& r = tensors[0];
+  const at::Tensor& x = tensors[1];
   int64_t H = extra_args[0];
   int64_t W = extra_args[1];
   try {
     at::adaptive_avg_pool2d_out(r, x, {H, W});
-=======
-  const at::Tensor& w = tensors[2];
-  try {
-    at::mv_out(r, x, w);
->>>>>>> 2254661f
-  } catch (...) {
-  }
-}
-
-<<<<<<< HEAD
+  } catch (...) {
+  }
+}
+
 void nnc_aten_mean(
-=======
-void nnc_aten_mm(
->>>>>>> 2254661f
-    int64_t bufs_num,
-    void** buf_data,
-    int64_t* buf_ranks,
-    int64_t* buf_dims,
-    int8_t* buf_dtypes,
-    int64_t args_num,
-    int64_t* extra_args) {
-  std::vector<at::Tensor> tensors =
-      constructTensors(bufs_num, buf_data, buf_ranks, buf_dims, buf_dtypes);
-
-  at::Tensor& r = tensors[0];
-  const at::Tensor& x = tensors[1];
-<<<<<<< HEAD
+    int64_t bufs_num,
+    void** buf_data,
+    int64_t* buf_ranks,
+    int64_t* buf_dims,
+    int8_t* buf_dtypes,
+    int64_t args_num,
+    int64_t* extra_args) {
+  std::vector<at::Tensor> tensors =
+      constructTensors(bufs_num, buf_data, buf_ranks, buf_dims, buf_dtypes);
+
+  at::Tensor& r = tensors[0];
+  const at::Tensor& x = tensors[1];
   int64_t dim = extra_args[0];
   try {
     at::mean_out(r, x, {dim});
-=======
-  const at::Tensor& w = tensors[2];
-  try {
-    at::mm_out(r, x, w);
->>>>>>> 2254661f
-  } catch (...) {
-  }
-}
-
-<<<<<<< HEAD
+  } catch (...) {
+  }
+}
+
 void nnc_aten_addmm(
-=======
-void nnc_aten_adaptive_avg_pool2d(
->>>>>>> 2254661f
-    int64_t bufs_num,
-    void** buf_data,
-    int64_t* buf_ranks,
-    int64_t* buf_dims,
-    int8_t* buf_dtypes,
-    int64_t args_num,
-    int64_t* extra_args) {
-  std::vector<at::Tensor> tensors =
-      constructTensors(bufs_num, buf_data, buf_ranks, buf_dims, buf_dtypes);
-
-  at::Tensor& r = tensors[0];
-  const at::Tensor& x = tensors[1];
-<<<<<<< HEAD
+    int64_t bufs_num,
+    void** buf_data,
+    int64_t* buf_ranks,
+    int64_t* buf_dims,
+    int8_t* buf_dtypes,
+    int64_t args_num,
+    int64_t* extra_args) {
+  std::vector<at::Tensor> tensors =
+      constructTensors(bufs_num, buf_data, buf_ranks, buf_dims, buf_dtypes);
+
+  at::Tensor& r = tensors[0];
+  const at::Tensor& x = tensors[1];
   const at::Tensor& y = tensors[2];
   const at::Tensor& z = tensors[3];
   try {
     at::addmm_out(r, x, y, z, extra_args[0], extra_args[1]);
-=======
-  int64_t H = extra_args[0];
-  int64_t W = extra_args[1];
-  try {
-    at::adaptive_avg_pool2d_out(r, x, {H, W});
-  } catch (...) {
-  }
-}
-
-void nnc_aten_mean(
-    int64_t bufs_num,
-    void** buf_data,
-    int64_t* buf_ranks,
-    int64_t* buf_dims,
-    int8_t* buf_dtypes,
-    int64_t args_num,
-    int64_t* extra_args) {
-  std::vector<at::Tensor> tensors =
-      constructTensors(bufs_num, buf_data, buf_ranks, buf_dims, buf_dtypes);
-
-  at::Tensor& r = tensors[0];
-  const at::Tensor& x = tensors[1];
-  int64_t dim = extra_args[0];
-  try {
-    at::mean_out(r, x, {dim});
->>>>>>> 2254661f
-  } catch (...) {
-  }
-}
-
-<<<<<<< HEAD
-static RegisterNNCExternalFunction nnc_conv2d(
-=======
+  } catch (...) {
+  }
+}
+
 const static RegisterNNCExternalFunction nnc_conv2d(
->>>>>>> 2254661f
     "nnc_aten_conv2d",
     nnc_aten_conv2d);
 const static RegisterNNCExternalFunction nnc_matmul(
     "nnc_aten_matmul",
     nnc_aten_matmul);
-<<<<<<< HEAD
-static RegisterNNCExternalFunction nnc_adaptive_avg_pool2d(
-    "nnc_aten_adaptive_avg_pool2d",
-    nnc_aten_adaptive_avg_pool2d);
-static RegisterNNCExternalFunction nnc_mean("nnc_aten_mean", nnc_aten_mean);
-static RegisterNNCExternalFunction nnc_addmm("nnc_aten_addmm", nnc_aten_addmm);
-=======
 const static RegisterNNCExternalFunction nnc_mv("nnc_aten_mv", nnc_aten_mv);
 const static RegisterNNCExternalFunction nnc_mm("nnc_aten_mm", nnc_aten_mm);
 const static RegisterNNCExternalFunction nnc_adaptive_avg_pool2d(
@@ -249,7 +227,9 @@
 const static RegisterNNCExternalFunction nnc_mean(
     "nnc_aten_mean",
     nnc_aten_mean);
->>>>>>> 2254661f
+static const RegisterNNCExternalFunction nnc_addmm(
+    "nnc_aten_addmm",
+    nnc_aten_addmm);
 
 } // namespace tensorexpr
 } // namespace jit
