#pragma once
#include <cstdint>

namespace caffe2 {
namespace serialize {

// Flag that controls if we want to enable upgraders
// in the server side. When this flag is set to False,
// it will switch to old dynamic versioning approach
#define ENABLE_UPGRADERS true

constexpr uint64_t kMinSupportedFileFormatVersion = 0x1L;

#if ENABLE_UPGRADERS
constexpr uint64_t kMaxSupportedFileFormatVersion = 0xAL;
#else
constexpr uint64_t kMaxSupportedFileFormatVersion = 0x6L;
#endif

// Versions (i.e. why was the version number bumped?)

// Note [Dynamic Versions and torch.jit.save vs. torch.save]
//
// Our versioning scheme has a "produced file format version" which
// describes how an archive is to be read. The version written in an archive
// is at least this current produced file format version, but may be greater
// if it includes certain symbols. We refer to these conditional versions
// as "dynamic," since they are identified at runtime.
//
// Dynamic versioning is useful when an operator's semantics are updated.
// When using torch.jit.save we want those semantics to be preserved. If
// we bumped the produced file format version on every change, however,
// then older versions of PyTorch couldn't read even simple archives, like
// a single tensor, from newer versions of PyTorch. Instead, we
// assign dynamic versions to these changes that override the
// produced file format version as needed. That is, when the semantics
// of torch.div changed it was assigned dynamic version 4, and when
// torch.jit.saving modules that use torch.div those archives also have
// (at least) version 4. This prevents earlier versions of PyTorch
// from accidentally performing the wrong kind of division. Modules
// that don't use torch.div or other operators with dynamic versions
// can write the produced file format version, and these programs will
// run as expected on earlier versions of PyTorch.
//
// While torch.jit.save attempts to preserve operator semantics,
// torch.save does not. torch.save is analogous to pickling Python, so
// a function that uses torch.div will have different behavior if torch.saved
// and torch.loaded across PyTorch versions. From a technical perspective,
// torch.save ignores dynamic versioning.

// 1. Initial version
// 2. Removed op_version_set version numbers
// 3. Added type tags to pickle serialization of container types
// 4. (Dynamic) Stopped integer division using torch.div
//      (a versioned symbol preserves the historic behavior of versions 1--3)
// 5. (Dynamic) Stops torch.full inferring a floating point dtype
//      when given bool or integer fill values.
// 6. Write version string to `./data/version` instead of `version`.

#if ENABLE_UPGRADERS
// [12/15/2021]
// kProducedFileFormatVersion is set to 7 from 3 due to a different
// interpretation of what file format version is.
// Whenever there is new upgrader introduced,
// this number should be bumped.
// The reasons that version is bumped in the past:
//     1. aten::div is changed at version 4
//     2. aten::full is changed at version 5
//     3. torch.package uses version 6
//     4. Introduce new upgrader design and set the version number to 7
//        mark this change
// --------------------------------------------------
// We describe new operator version bump reasons here:
// 1) [01/24/2022]
//     We bump the version number to 8 to update aten::linspace
//     and aten::linspace.out to error out when steps is not
//     provided. (see: https://github.com/pytorch/pytorch/issues/55951)
// 2) [01/30/2022]
//     Bump the version number to 9 to update aten::logspace and
//     and aten::logspace.out to error out when steps is not
//     provided. (see: https://github.com/pytorch/pytorch/issues/55951)
// 3) [02/11/2022]
//     Bump the version number to 10 to update aten::gelu and
//     and aten::gelu.out to support the new approximate kwarg.
//     (see: https://github.com/pytorch/pytorch/pull/61439)
constexpr uint64_t kProducedFileFormatVersion = 0xAL;
#else
constexpr uint64_t kProducedFileFormatVersion = 0x3L;
#endif

// Absolute minimum version we will write packages. This
// means that every package from now on will always be
// greater than this number.
constexpr uint64_t kMinProducedFileFormatVersion = 0x3L;

// The version we write when the archive contains bytecode.
// It must be higher or eq to kProducedFileFormatVersion.
// Because torchscript changes is likely introduce bytecode change.
// If kProducedFileFormatVersion is increased, kProducedBytecodeVersion
// should be increased too. The relationship is:
// kMaxSupportedFileFormatVersion >= (most likely ==) kProducedBytecodeVersion
//   >= kProducedFileFormatVersion
// If a format change is forward compatible (still readable by older
// executables), we will not increment the version number, to minimize the
// risk of breaking existing clients. TODO: A better way would be to allow
// the caller that creates a model to specify a maximum version that its
// clients can accept.
// Versions:
//  0x1L: Initial version
//  0x2L: (Comment missing)
//  0x3L: (Comment missing)
//  0x4L: (update) Added schema to function tuple. Forward-compatible change.
//  0x5L: (update) Update bytecode is sharing constant tensor files from
//  torchscript, and only serialize extra tensors that are not in the
//  torchscript constant table. Also update tensor storage schema adapting to
//  the unify format, the root key of tensor storage is updated from {index} to
//  {the_pointer_value_the_tensor.storage}, for example:
//  `140245072983168.storage` Forward-compatibility change.
//  0x6L: Implicit opereator versioning using number of specified argument.
//  Refer to the summary of https://github.com/pytorch/pytorch/pull/56845 for details.
//  0x7L: Enable support for operators with default arguments plus out arguments.
//  Refer. See https://github.com/pytorch/pytorch/pull/63651 for details
//  0x8L: Emit promoted operators as instructions.
//  See https://github.com/pytorch/pytorch/pull/71662 for details
constexpr uint64_t kProducedBytecodeVersion = 0x8L;

// static_assert(
//     kProducedBytecodeVersion >= kProducedFileFormatVersion,
//     "kProducedBytecodeVersion must be higher or equal to
//     kProducedFileFormatVersion.");

// Introduce kMinSupportedBytecodeVersion and kMaxSupportedBytecodeVersion
// for limited backward/forward compatibility support of bytecode. If
<<<<<<< HEAD
// kMinSupportedBytecodeVersion <= model_version <= kMaxSupportedBytecodeVersion (in loader),
// we should support this model_version. For example, we provide a wrapper to
// handle an updated operator.
constexpr uint64_t kMinSupportedBytecodeVersion = 0x4L;
constexpr uint64_t kMaxSupportedBytecodeVersion = 0x7L;
=======
// kMinSupportedBytecodeVersion <= model_version <= kMaxSupportedBytecodeVersion
// (in loader), we should support this model_version. For example, we provide a
// wrapper to handle an updated operator.
constexpr uint64_t kMinSupportedBytecodeVersion = 0x4L;
constexpr uint64_t kMaxSupportedBytecodeVersion = 0x8L;
>>>>>>> 25475ec0

} // namespace serialize
} // namespace caffe2<|MERGE_RESOLUTION|>--- conflicted
+++ resolved
@@ -131,19 +131,11 @@
 
 // Introduce kMinSupportedBytecodeVersion and kMaxSupportedBytecodeVersion
 // for limited backward/forward compatibility support of bytecode. If
-<<<<<<< HEAD
-// kMinSupportedBytecodeVersion <= model_version <= kMaxSupportedBytecodeVersion (in loader),
-// we should support this model_version. For example, we provide a wrapper to
-// handle an updated operator.
-constexpr uint64_t kMinSupportedBytecodeVersion = 0x4L;
-constexpr uint64_t kMaxSupportedBytecodeVersion = 0x7L;
-=======
 // kMinSupportedBytecodeVersion <= model_version <= kMaxSupportedBytecodeVersion
 // (in loader), we should support this model_version. For example, we provide a
 // wrapper to handle an updated operator.
 constexpr uint64_t kMinSupportedBytecodeVersion = 0x4L;
 constexpr uint64_t kMaxSupportedBytecodeVersion = 0x8L;
->>>>>>> 25475ec0
 
 } // namespace serialize
 } // namespace caffe2